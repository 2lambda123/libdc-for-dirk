name: Build

on: [push, pull_request]

jobs:

  linux:

    name: Linux

    runs-on: ubuntu-latest

    strategy:
      fail-fast: false
      matrix:
        compiler: [gcc, clang]

    env:
      CC: ${{ matrix.compiler }}

    steps:
      - uses: actions/checkout@v3
      - name: Install dependencies
        run: sudo apt-get install libbluetooth-dev libusb-1.0-0-dev
      - run: autoreconf --install --force
      - run: ./configure --prefix=/usr
      - run: make
      - run: make distcheck
      - name: Package artifacts
        run: |
          make install DESTDIR=$PWD/artifacts
          tar -czf ${{ github.job }}-${{ matrix.compiler }}.tar.gz -C artifacts usr
      - uses: actions/upload-artifact@v3
        with:
          name: ${{ github.job }}-${{ matrix.compiler }}
          path: ${{ github.job }}-${{ matrix.compiler }}.tar.gz

  mac:

    name: Mac

    runs-on: macos-latest

    strategy:
      fail-fast: false
      matrix:
        compiler: [gcc, clang]

    env:
      CC: ${{ matrix.compiler }}

    steps:
      - uses: actions/checkout@v3
      - name: Install dependencies
        run: brew install autoconf automake libtool hidapi libusb
      - run: autoreconf --install --force
      - run: ./configure --prefix=/usr
      - run: make
      - run: make distcheck
      - name: Package artifacts
        run: |
          make install DESTDIR=$PWD/artifacts
          tar -czf ${{ github.job }}-${{ matrix.compiler }}.tar.gz -C artifacts usr
      - uses: actions/upload-artifact@v3
        with:
          name: ${{ github.job }}-${{ matrix.compiler }}
          path: ${{ github.job }}-${{ matrix.compiler }}.tar.gz

  windows:

    name: Windows

    runs-on: ubuntu-latest

    strategy:
      fail-fast: false
      matrix:
        arch: [i686, x86_64]

    steps:
      - uses: actions/checkout@v3
      - name: Install dependencies
        run: sudo apt-get install gcc-mingw-w64 binutils-mingw-w64 mingw-w64-tools
      - name: Install libusb
        env:
          LIBUSB_VERSION: 1.0.26
        run: |
          wget -c https://github.com/libusb/libusb/archive/refs/tags/v${LIBUSB_VERSION}.tar.gz
          tar xzf v${LIBUSB_VERSION}.tar.gz
          pushd libusb-${LIBUSB_VERSION}
          autoreconf --install --force
          ./configure --host=${{ matrix.arch }}-w64-mingw32 --prefix=/usr
          make
          make install DESTDIR=$PWD/../artifacts
          popd
      - name: Install hidapi
        env:
          HIDAPI_VERSION: 0.12.0
        run: |
          wget -c https://github.com/libusb/hidapi/archive/refs/tags/hidapi-${HIDAPI_VERSION}.tar.gz
          tar xzf hidapi-${HIDAPI_VERSION}.tar.gz
          pushd hidapi-hidapi-${HIDAPI_VERSION}
          autoreconf --install --force
          ./configure --host=${{ matrix.arch }}-w64-mingw32 --prefix=/usr LDFLAGS='-static-libgcc'
          make
          make install DESTDIR=$PWD/../artifacts
          popd
      - run: autoreconf --install --force
      - run: ./configure --host=${{ matrix.arch }}-w64-mingw32 --prefix=/usr
        env:
          PKG_CONFIG_LIBDIR: ${{ github.workspace }}/artifacts/usr/lib/pkgconfig
          PKG_CONFIG_SYSROOT_DIR: ${{ github.workspace }}/artifacts
          PKG_CONFIG_ALLOW_SYSTEM_CFLAGS: 1
          PKG_CONFIG_ALLOW_SYSTEM_LIBS: 1
      - run: make
      - run: make distcheck
      - name: Package artifacts
        run: |
          make install DESTDIR=$PWD/artifacts
          tar -czf ${{ github.job }}-${{ matrix.arch }}.tar.gz -C artifacts usr
      - uses: actions/upload-artifact@v3
        with:
          name: ${{ github.job }}-${{ matrix.arch }}
<<<<<<< HEAD
          path: ${{ github.job }}-${{ matrix.arch }}.tar.gz
=======
          path: ${{ github.job }}-${{ matrix.arch }}.tar.gz

  msvc:

    name: Visual Studio

    runs-on: windows-latest

    strategy:
      fail-fast: false
      matrix:
        platform: [x86, x64]

    env:
      CONFIGURATION: Release

    steps:
      - uses: actions/checkout@v3
      - uses: msys2/setup-msys2@v2
        with:
          install: autoconf automake libtool pkg-config make gcc
      - run: |
          autoreconf --install --force
          ./configure --prefix=/usr
        shell: msys2 {0}
      - uses: microsoft/setup-msbuild@v1
      - run: msbuild -m -p:Platform=${{ matrix.platform }} -p:Configuration=${{ env.CONFIGURATION }} msvc/libdivecomputer.vcxproj
      - uses: actions/upload-artifact@v3
        with:
          name: ${{ github.job }}-${{ matrix.platform }}
          path: msvc/${{ matrix.platform }}/${{ env.CONFIGURATION }}/bin
>>>>>>> 255a2dbb
<|MERGE_RESOLUTION|>--- conflicted
+++ resolved
@@ -121,38 +121,4 @@
       - uses: actions/upload-artifact@v3
         with:
           name: ${{ github.job }}-${{ matrix.arch }}
-<<<<<<< HEAD
-          path: ${{ github.job }}-${{ matrix.arch }}.tar.gz
-=======
-          path: ${{ github.job }}-${{ matrix.arch }}.tar.gz
-
-  msvc:
-
-    name: Visual Studio
-
-    runs-on: windows-latest
-
-    strategy:
-      fail-fast: false
-      matrix:
-        platform: [x86, x64]
-
-    env:
-      CONFIGURATION: Release
-
-    steps:
-      - uses: actions/checkout@v3
-      - uses: msys2/setup-msys2@v2
-        with:
-          install: autoconf automake libtool pkg-config make gcc
-      - run: |
-          autoreconf --install --force
-          ./configure --prefix=/usr
-        shell: msys2 {0}
-      - uses: microsoft/setup-msbuild@v1
-      - run: msbuild -m -p:Platform=${{ matrix.platform }} -p:Configuration=${{ env.CONFIGURATION }} msvc/libdivecomputer.vcxproj
-      - uses: actions/upload-artifact@v3
-        with:
-          name: ${{ github.job }}-${{ matrix.platform }}
-          path: msvc/${{ matrix.platform }}/${{ env.CONFIGURATION }}/bin
->>>>>>> 255a2dbb
+          path: ${{ github.job }}-${{ matrix.arch }}.tar.gz