/*
 * libdivecomputer
 *
 * Copyright (C) 2008 Jef Driesen
 *
 * This library is free software; you can redistribute it and/or
 * modify it under the terms of the GNU Lesser General Public
 * License as published by the Free Software Foundation; either
 * version 2.1 of the License, or (at your option) any later version.
 *
 * This library is distributed in the hope that it will be useful,
 * but WITHOUT ANY WARRANTY; without even the implied warranty of
 * MERCHANTABILITY or FITNESS FOR A PARTICULAR PURPOSE.  See the GNU
 * Lesser General Public License for more details.
 *
 * You should have received a copy of the GNU Lesser General Public
 * License along with this library; if not, write to the Free Software
 * Foundation, Inc., 51 Franklin Street, Fifth Floor, Boston,
 * MA 02110-1301 USA
 */

#include <assert.h>
#include <stdlib.h>
#include <string.h>

#include "suunto_d9.h"
#include "suunto_eon.h"
#include "suunto_eonsteel.h"
#include "suunto_solution.h"
#include "suunto_vyper2.h"
#include "suunto_vyper.h"
#include "reefnet_sensus.h"
#include "reefnet_sensuspro.h"
#include "reefnet_sensusultra.h"
#include "uwatec_aladin.h"
#include "uwatec_memomouse.h"
#include "uwatec_smart.h"
#include "oceanic_atom2.h"
#include "oceanic_veo250.h"
#include "oceanic_vtpro.h"
#include "mares_darwin.h"
#include "mares_iconhd.h"
#include "mares_nemo.h"
#include "mares_puck.h"
#include "hw_frog.h"
#include "hw_ostc.h"
#include "hw_ostc3.h"
#include "cressi_edy.h"
#include "cressi_leonardo.h"
#include "cressi_goa.h"
#include "zeagle_n2ition3.h"
#include "atomics_cobalt.h"
#include "shearwater_petrel.h"
#include "shearwater_predator.h"
#include "diverite_nitekq.h"
#include "citizen_aqualand.h"
#include "divesystem_idive.h"
#include "cochran_commander.h"
#include "tecdiving_divecomputereu.h"
<<<<<<< HEAD
#include "garmin.h"
#include "deepblu.h"
=======
>>>>>>> c065a784
#include "mclean_extreme.h"

#include "device-private.h"
#include "context-private.h"

dc_device_t *
dc_device_allocate (dc_context_t *context, const dc_device_vtable_t *vtable)
{
	dc_device_t *device = NULL;

	assert(vtable != NULL);
	assert(vtable->size >= sizeof(dc_device_t));

	// Allocate memory.
	device = (dc_device_t *) malloc (vtable->size);
	if (device == NULL) {
		ERROR (context, "Failed to allocate memory.");
		return device;
	}

	device->vtable = vtable;

	device->context = context;

	device->event_mask = 0;
	device->event_callback = NULL;
	device->event_userdata = NULL;

	device->cancel_callback = NULL;
	device->cancel_userdata = NULL;

	memset (&device->devinfo, 0, sizeof (device->devinfo));
	memset (&device->clock, 0, sizeof (device->clock));

	return device;
}

void
dc_device_deallocate (dc_device_t *device)
{
	free (device);
}

dc_status_t
dc_device_open (dc_device_t **out, dc_context_t *context, dc_descriptor_t *descriptor, dc_iostream_t *iostream)
{
	dc_status_t rc = DC_STATUS_SUCCESS;
	dc_device_t *device = NULL;

	if (out == NULL || descriptor == NULL)
		return DC_STATUS_INVALIDARGS;

	switch (dc_descriptor_get_type (descriptor)) {
	case DC_FAMILY_SUUNTO_SOLUTION:
		rc = suunto_solution_device_open (&device, context, iostream);
		break;
	case DC_FAMILY_SUUNTO_EON:
		rc = suunto_eon_device_open (&device, context, iostream);
		break;
	case DC_FAMILY_SUUNTO_VYPER:
		rc = suunto_vyper_device_open (&device, context, iostream);
		break;
	case DC_FAMILY_SUUNTO_VYPER2:
		rc = suunto_vyper2_device_open (&device, context, iostream);
		break;
	case DC_FAMILY_SUUNTO_D9:
		rc = suunto_d9_device_open (&device, context, iostream, dc_descriptor_get_model (descriptor));
		break;
	case DC_FAMILY_SUUNTO_EONSTEEL:
		rc = suunto_eonsteel_device_open (&device, context, iostream, dc_descriptor_get_model (descriptor));
		break;
	case DC_FAMILY_UWATEC_ALADIN:
		rc = uwatec_aladin_device_open (&device, context, iostream);
		break;
	case DC_FAMILY_UWATEC_MEMOMOUSE:
		rc = uwatec_memomouse_device_open (&device, context, iostream);
		break;
	case DC_FAMILY_UWATEC_SMART:
		rc = uwatec_smart_device_open (&device, context, iostream);
		break;
	case DC_FAMILY_REEFNET_SENSUS:
		rc = reefnet_sensus_device_open (&device, context, iostream);
		break;
	case DC_FAMILY_REEFNET_SENSUSPRO:
		rc = reefnet_sensuspro_device_open (&device, context, iostream);
		break;
	case DC_FAMILY_REEFNET_SENSUSULTRA:
		rc = reefnet_sensusultra_device_open (&device, context, iostream);
		break;
	case DC_FAMILY_OCEANIC_VTPRO:
		rc = oceanic_vtpro_device_open (&device, context, iostream, dc_descriptor_get_model (descriptor));
		break;
	case DC_FAMILY_OCEANIC_VEO250:
		rc = oceanic_veo250_device_open (&device, context, iostream);
		break;
	case DC_FAMILY_OCEANIC_ATOM2:
		rc = oceanic_atom2_device_open (&device, context, iostream, dc_descriptor_get_model (descriptor));
		break;
	case DC_FAMILY_MARES_NEMO:
		rc = mares_nemo_device_open (&device, context, iostream);
		break;
	case DC_FAMILY_MARES_PUCK:
		rc = mares_puck_device_open (&device, context, iostream);
		break;
	case DC_FAMILY_MARES_DARWIN:
		rc = mares_darwin_device_open (&device, context, iostream, dc_descriptor_get_model (descriptor));
		break;
	case DC_FAMILY_MARES_ICONHD:
		rc = mares_iconhd_device_open (&device, context, iostream);
		break;
	case DC_FAMILY_HW_OSTC:
		rc = hw_ostc_device_open (&device, context, iostream);
		break;
	case DC_FAMILY_HW_FROG:
		rc = hw_frog_device_open (&device, context, iostream);
		break;
	case DC_FAMILY_HW_OSTC3:
		rc = hw_ostc3_device_open (&device, context, iostream);
		break;
	case DC_FAMILY_CRESSI_EDY:
		rc = cressi_edy_device_open (&device, context, iostream);
		break;
	case DC_FAMILY_CRESSI_LEONARDO:
		rc = cressi_leonardo_device_open (&device, context, iostream);
		break;
	case DC_FAMILY_CRESSI_GOA:
		rc = cressi_goa_device_open (&device, context, iostream);
		break;
	case DC_FAMILY_ZEAGLE_N2ITION3:
		rc = zeagle_n2ition3_device_open (&device, context, iostream);
		break;
	case DC_FAMILY_ATOMICS_COBALT:
		rc = atomics_cobalt_device_open (&device, context);
		break;
	case DC_FAMILY_SHEARWATER_PREDATOR:
		rc = shearwater_predator_device_open (&device, context, iostream);
		break;
	case DC_FAMILY_SHEARWATER_PETREL:
		rc = shearwater_petrel_device_open (&device, context, iostream);
		break;
	case DC_FAMILY_DIVERITE_NITEKQ:
		rc = diverite_nitekq_device_open (&device, context, iostream);
		break;
	case DC_FAMILY_CITIZEN_AQUALAND:
		rc = citizen_aqualand_device_open (&device, context, iostream);
		break;
	case DC_FAMILY_DIVESYSTEM_IDIVE:
		rc = divesystem_idive_device_open (&device, context, iostream, dc_descriptor_get_model (descriptor));
		break;
	case DC_FAMILY_COCHRAN_COMMANDER:
		rc = cochran_commander_device_open (&device, context, iostream);
		break;
	case DC_FAMILY_TECDIVING_DIVECOMPUTEREU:
		rc = tecdiving_divecomputereu_device_open (&device, context, iostream);
		break;
<<<<<<< HEAD
	case DC_FAMILY_GARMIN:
		rc = garmin_device_open (&device, context, iostream);
		break;
	case DC_FAMILY_DEEPBLU:
		rc = deepblu_device_open (&device, context, iostream);
		break;
	case DC_FAMILY_MCLEAN_EXTREME:
		rc = mclean_extreme_device_open(&device, context, iostream);
=======
	case DC_FAMILY_MCLEAN_EXTREME:
		rc = mclean_extreme_device_open (&device, context, iostream);
>>>>>>> c065a784
		break;
	default:
		return DC_STATUS_INVALIDARGS;
	}

	*out = device;

	return rc;
}


int
dc_device_isinstance (dc_device_t *device, const dc_device_vtable_t *vtable)
{
	if (device == NULL)
		return 0;

	return device->vtable == vtable;
}


dc_family_t
dc_device_get_type (dc_device_t *device)
{
	if (device == NULL)
		return DC_FAMILY_NULL;

	return device->vtable->type;
}


dc_status_t
dc_device_set_cancel (dc_device_t *device, dc_cancel_callback_t callback, void *userdata)
{
	if (device == NULL)
		return DC_STATUS_UNSUPPORTED;

	device->cancel_callback = callback;
	device->cancel_userdata = userdata;

	return DC_STATUS_SUCCESS;
}


dc_status_t
dc_device_set_events (dc_device_t *device, unsigned int events, dc_event_callback_t callback, void *userdata)
{
	if (device == NULL)
		return DC_STATUS_UNSUPPORTED;

	device->event_mask = events;
	device->event_callback = callback;
	device->event_userdata = userdata;

	return DC_STATUS_SUCCESS;
}


dc_status_t
dc_device_set_fingerprint (dc_device_t *device, const unsigned char data[], unsigned int size)
{
	if (device == NULL)
		return DC_STATUS_UNSUPPORTED;

	if (device->vtable->set_fingerprint == NULL)
		return DC_STATUS_UNSUPPORTED;

	return device->vtable->set_fingerprint (device, data, size);
}


dc_status_t
dc_device_read (dc_device_t *device, unsigned int address, unsigned char data[], unsigned int size)
{
	if (device == NULL)
		return DC_STATUS_UNSUPPORTED;

	if (device->vtable->read == NULL)
		return DC_STATUS_UNSUPPORTED;

	return device->vtable->read (device, address, data, size);
}


dc_status_t
dc_device_write (dc_device_t *device, unsigned int address, const unsigned char data[], unsigned int size)
{
	if (device == NULL)
		return DC_STATUS_UNSUPPORTED;

	if (device->vtable->write == NULL)
		return DC_STATUS_UNSUPPORTED;

	return device->vtable->write (device, address, data, size);
}


dc_status_t
dc_device_dump (dc_device_t *device, dc_buffer_t *buffer)
{
	if (device == NULL)
		return DC_STATUS_UNSUPPORTED;

	if (device->vtable->dump == NULL)
		return DC_STATUS_UNSUPPORTED;

	if (buffer == NULL)
		return DC_STATUS_INVALIDARGS;

	dc_buffer_clear (buffer);

	return device->vtable->dump (device, buffer);
}


dc_status_t
device_dump_read (dc_device_t *device, unsigned char data[], unsigned int size, unsigned int blocksize)
{
	if (device == NULL)
		return DC_STATUS_UNSUPPORTED;

	if (device->vtable->read == NULL)
		return DC_STATUS_UNSUPPORTED;

	// Enable progress notifications.
	dc_event_progress_t progress = EVENT_PROGRESS_INITIALIZER;
	progress.maximum = size;
	device_event_emit (device, DC_EVENT_PROGRESS, &progress);

	unsigned int nbytes = 0;
	while (nbytes < size) {
		// Calculate the packet size.
		unsigned int len = size - nbytes;
		if (len > blocksize)
			len = blocksize;

		// Read the packet.
		dc_status_t rc = device->vtable->read (device, nbytes, data + nbytes, len);
		if (rc != DC_STATUS_SUCCESS)
			return rc;

		// Update and emit a progress event.
		progress.current += len;
		device_event_emit (device, DC_EVENT_PROGRESS, &progress);

		nbytes += len;
	}

	return DC_STATUS_SUCCESS;
}


dc_status_t
dc_device_foreach (dc_device_t *device, dc_dive_callback_t callback, void *userdata)
{
	if (device == NULL)
		return DC_STATUS_UNSUPPORTED;

	if (device->vtable->foreach == NULL)
		return DC_STATUS_UNSUPPORTED;

	return device->vtable->foreach (device, callback, userdata);
}


dc_status_t
dc_device_timesync (dc_device_t *device, const dc_datetime_t *datetime)
{
	if (device == NULL)
		return DC_STATUS_UNSUPPORTED;

	if (device->vtable->timesync == NULL)
		return DC_STATUS_UNSUPPORTED;

	return device->vtable->timesync (device, datetime);
}


dc_status_t
dc_device_close (dc_device_t *device)
{
	dc_status_t status = DC_STATUS_SUCCESS;

	if (device == NULL)
		return DC_STATUS_SUCCESS;

	// Disable the cancellation callback.
	device->cancel_callback = NULL;
	device->cancel_userdata = NULL;

	if (device->vtable->close) {
		status = device->vtable->close (device);
	}

	dc_device_deallocate (device);

	return status;
}


void
device_event_emit (dc_device_t *device, dc_event_type_t event, const void *data)
{
	const dc_event_progress_t *progress = (const dc_event_progress_t *) data;

	// Check the event data for errors.
	switch (event) {
	case DC_EVENT_WAITING:
		assert (data == NULL);
		break;
	case DC_EVENT_PROGRESS:
		assert (progress != NULL);
		assert (progress->maximum != 0);
		assert (progress->maximum >= progress->current);
		break;
	case DC_EVENT_DEVINFO:
		assert (data != NULL);
		break;
	case DC_EVENT_CLOCK:
		assert (data != NULL);
		break;
	default:
		break;
	}

	if (device == NULL)
		return;

	// Cache the event data.
	switch (event) {
	case DC_EVENT_DEVINFO:
		device->devinfo = *(const dc_event_devinfo_t *) data;
		break;
	case DC_EVENT_CLOCK:
		device->clock = *(const dc_event_clock_t *) data;
		break;
	default:
		break;
	}

	// Check if there is a callback function registered.
	if (device->event_callback == NULL)
		return;

	// Check the event mask.
	if ((event & device->event_mask) == 0)
		return;

	device->event_callback (device, event, data, device->event_userdata);
}


int
device_is_cancelled (dc_device_t *device)
{
	if (device == NULL)
		return 0;

	if (device->cancel_callback == NULL)
		return 0;

	return device->cancel_callback (device->cancel_userdata);
}<|MERGE_RESOLUTION|>--- conflicted
+++ resolved
@@ -57,11 +57,8 @@
 #include "divesystem_idive.h"
 #include "cochran_commander.h"
 #include "tecdiving_divecomputereu.h"
-<<<<<<< HEAD
 #include "garmin.h"
 #include "deepblu.h"
-=======
->>>>>>> c065a784
 #include "mclean_extreme.h"
 
 #include "device-private.h"
@@ -217,7 +214,6 @@
 	case DC_FAMILY_TECDIVING_DIVECOMPUTEREU:
 		rc = tecdiving_divecomputereu_device_open (&device, context, iostream);
 		break;
-<<<<<<< HEAD
 	case DC_FAMILY_GARMIN:
 		rc = garmin_device_open (&device, context, iostream);
 		break;
@@ -225,11 +221,7 @@
 		rc = deepblu_device_open (&device, context, iostream);
 		break;
 	case DC_FAMILY_MCLEAN_EXTREME:
-		rc = mclean_extreme_device_open(&device, context, iostream);
-=======
-	case DC_FAMILY_MCLEAN_EXTREME:
 		rc = mclean_extreme_device_open (&device, context, iostream);
->>>>>>> c065a784
 		break;
 	default:
 		return DC_STATUS_INVALIDARGS;
