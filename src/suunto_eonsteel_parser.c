/*
 * libdivecomputer
 *
 * Copyright (C) 2014 Linus Torvalds
 *
 * This library is free software; you can redistribute it and/or
 * modify it under the terms of the GNU Lesser General Public
 * License as published by the Free Software Foundation; either
 * version 2.1 of the License, or (at your option) any later version.
 *
 * This library is distributed in the hope that it will be useful,
 * but WITHOUT ANY WARRANTY; without even the implied warranty of
 * MERCHANTABILITY or FITNESS FOR A PARTICULAR PURPOSE.  See the GNU
 * Lesser General Public License for more details.
 *
 * You should have received a copy of the GNU Lesser General Public
 * License along with this library; if not, write to the Free Software
 * Foundation, Inc., 51 Franklin Street, Fifth Floor, Boston,
 * MA 02110-1301 USA
 */

#include <stdlib.h>
#include <string.h>
#include <stdio.h>
#include <ctype.h>

/* Wow. MSC is truly crap */
#ifdef _MSC_VER
#define snprintf _snprintf
#endif

#include <libdivecomputer/suunto_eonsteel.h>

#include "context-private.h"
#include "parser-private.h"
#include "array.h"


#define C_ARRAY_SIZE(a) (sizeof(a) / sizeof(*(a)))

enum eon_sample {
	ES_none = 0,
	ES_dtime,	// duint16,precision=3 (time delta in ms)
	ES_depth,	// uint16,precision=2,nillable=65535 (depth in cm)
	ES_temp,	// int16,precision=2,nillable=-3000 (temp in deci-Celsius)
	ES_ndl,		// int16,nillable=-1 (ndl in minutes)
	ES_ceiling,	// uint16,precision=2,nillable=65535 (ceiling in cm)
	ES_tts,		// uint16,nillable=65535 (time to surface)
	ES_heading,	// uint16,precision=4,nillable=65535 (heading in degrees)
	ES_abspressure,	// uint16,precision=0,nillable=65535 (abs presure in centibar)
	ES_gastime,	// int16,nillable=-1 (remaining gas time in minutes)
	ES_ventilation,	// uint16,precision=6,nillable=65535 ("x/6000000,x"? No idea)
	ES_gasnr,	// uint8
	ES_pressure,	// uint16,nillable=65535 (cylinder pressure in centibar)
	ES_state,
	ES_state_active,
	ES_notify,
	ES_notify_active,
	ES_warning,
	ES_warning_active,
	ES_alarm,
	ES_alarm_active,
	ES_gasswitch,	// uint16
	ES_bookmark,
};

#define EON_MAX_GROUP 16

struct type_desc {
	const char *desc, *format, *mod;
	unsigned int size;
	enum eon_sample type[EON_MAX_GROUP];
};

#define MAXTYPE 512
#define MAXGASES 16
#define MAXSTRINGS 16

typedef struct suunto_eonsteel_parser_t {
	dc_parser_t base;
	struct type_desc type_desc[MAXTYPE];
	// field cache
	struct {
		unsigned int initialized;
		unsigned int divetime;
		double maxdepth;
		double avgdepth;
		unsigned int ngases;
		dc_gasmix_t gasmix[MAXGASES];
		dc_salinity_t salinity;
		double surface_pressure;
		dc_field_string_t strings[MAXSTRINGS];
		double tanksize[MAXGASES];
		double tankworkingpressure[MAXGASES];
	} cache;
} suunto_eonsteel_parser_t;

typedef int (*eon_data_cb_t)(unsigned short type, const struct type_desc *desc, const unsigned char *data, int len, void *user);

static const struct {
	const char *name;
	enum eon_sample type;
} type_translation[] = {
	{ "Depth",				ES_depth },
	{ "Temperature",			ES_temp },
	{ "NoDecTime",				ES_ndl },
	{ "Ceiling",				ES_ceiling },
	{ "TimeToSurface",			ES_tts },
	{ "Heading",				ES_heading },
	{ "DeviceInternalAbsPressure",		ES_abspressure },
	{ "GasTime",				ES_gastime },
	{ "Ventilation",			ES_ventilation },
	{ "Cylinders+Cylinder.GasNumber",	ES_gasnr },
	{ "Cylinders.Cylinder.Pressure",	ES_pressure },
	{ "Events+State.Type",			ES_state },
	{ "Events.State.Active",		ES_state_active },
	{ "Events+Notify.Type",			ES_notify },
	{ "Events.Notify.Active",		ES_notify_active },
	{ "Events+Warning.Type",		ES_warning },
	{ "Events.Warning.Active",		ES_warning_active },
	{ "Events+Alarm.Type",			ES_alarm },
	{ "Events.Alarm.Active",		ES_alarm_active },
	{ "Events.Bookmark.Name",		ES_bookmark },
	{ "Events.GasSwitch.GasNumber",		ES_gasswitch },
	{ "Events.DiveTimer.Active",		ES_none },
	{ "Events.DiveTimer.Time",		ES_none },
};

static enum eon_sample lookup_descriptor_type(suunto_eonsteel_parser_t *eon, struct type_desc *desc)
{
	int i;
	const char *name = desc->desc;

	// Not a sample type? Skip it
	if (strncmp(name, "sml.DeviceLog.Samples", 21))
		return ES_none;

	// Skip the common base
	name += 21;

	// We have a "+Sample.Time", which starts a new
	// sample and contains the time delta
	if (!strcmp(name, "+Sample.Time"))
		return ES_dtime;

	// .. the rest should start with ".Sample."
	if (strncmp(name, ".Sample.", 8))
		return ES_none;

	// Skip the ".Sample."
	name += 8;

	// .. and look it up in the table of sample type strings
	for (i = 0; i < C_ARRAY_SIZE(type_translation); i++) {
		if (!strcmp(name, type_translation[i].name))
			return type_translation[i].type;
	}
	return ES_none;
}

static int lookup_descriptor_size(suunto_eonsteel_parser_t *eon, struct type_desc *desc)
{
	const char *format = desc->format;
	unsigned char c;

	if (!format)
		return 0;

	if (!strncmp(format, "bool", 4))
		return 1;
	if (!strncmp(format, "enum", 4))
		return 1;
	if (!strncmp(format, "utf8", 4))
		return 0;

	// find the byte size (eg "float32" -> 4 bytes)
	while ((c = *format) != 0) {
		if (isdigit(c))
			return atoi(format)/8;
		format++;
	}
	return 0;
}

static int fill_in_group_details(suunto_eonsteel_parser_t *eon, struct type_desc *desc)
{
	int subtype = 0;
	const char *grp = desc->desc;

	for (;;) {
		struct type_desc *base;
		char *end;
		long index;

		index = strtol(grp, &end, 10);
		if (index < 0 || index > MAXTYPE || end == grp) {
			ERROR(eon->base.context, "Group type descriptor '%s' does not parse", desc->desc);
			break;
		}
		base = eon->type_desc + index;
		if (!base->desc) {
			ERROR(eon->base.context, "Group type descriptor '%s' has undescribed index %d", desc->desc, index);
			break;
		}
		if (!base->size) {
			ERROR(eon->base.context, "Group type descriptor '%s' uses unsized sub-entry '%s'", desc->desc, base->desc);
			break;
		}
		if (!base->type[0]) {
			ERROR(eon->base.context, "Group type descriptor '%s' has non-enumerated sub-entry '%s'", desc->desc, base->desc);
			break;
		}
		if (base->type[1]) {
			ERROR(eon->base.context, "Group type descriptor '%s' has a recursive group sub-entry '%s'", desc->desc, base->desc);
			break;
		}
		if (subtype >= EON_MAX_GROUP-1) {
			ERROR(eon->base.context, "Group type descriptor '%s' has too many sub-entries", desc->desc);
			break;
		}
		desc->size += base->size;
		desc->type[subtype++] = base->type[0];
		switch (*end) {
		case 0:
			return 0;
		case ',':
			grp = end+1;
			continue;
		default:
			ERROR(eon->base.context, "Group type descriptor '%s' has unparseable index %d", desc->desc, index);
			return -1;
		}
	}
	return -1;
}

/*
 * Here we cache descriptor data so that we don't have
 * to re-parse the string all the time. That way we can
 * do it just once per type.
 *
 * Right now we only bother with the sample descriptors,
 * which all start with "sml.DeviceLog.Samples" (for the
 * base types) or are "GRP" types that are a group of said
 * types and are a set of numbers.
 */
static int fill_in_desc_details(suunto_eonsteel_parser_t *eon, struct type_desc *desc)
{
	if (!desc->desc)
		return 0;

	if (isdigit(desc->desc[0]))
		return fill_in_group_details(eon, desc);

	desc->size = lookup_descriptor_size(eon, desc);
	desc->type[0] = lookup_descriptor_type(eon, desc);
	return 0;
}

static void
desc_free (struct type_desc desc[], unsigned int count)
{
	for (unsigned int i = 0; i < count; ++i) {
		free((void *)desc[i].desc);
		free((void *)desc[i].format);
		free((void *)desc[i].mod);
	}
}

static int record_type(suunto_eonsteel_parser_t *eon, unsigned short type, const char *name, int namelen)
{
	struct type_desc desc;
	const char *next;

	memset(&desc, 0, sizeof(desc));
	do {
		int len;
		char *p;

		next = strchr(name, '\n');
		if (next) {
			len = next - name;
			next++;
		} else {
			len = strlen(name);
			if (!len)
				break;
		}

		if (len < 5 || name[0] != '<' || name[4] != '>') {
			ERROR(eon->base.context, "Unexpected type description: %.*s", len, name);
			return -1;
		}
		p = (char *) malloc(len-4);
		if (!p) {
			ERROR(eon->base.context, "out of memory");
			desc_free(&desc, 1);
			return -1;
		}
		memcpy(p, name+5, len-5);
		p[len-5] = 0;

		// PTH, GRP, FRM, MOD
		switch (name[1]) {
		case 'P':
		case 'G':
			desc.desc = p;
			break;
		case 'F':
			desc.format = p;
			break;
		case 'M':
			desc.mod = p;
			break;
		default:
			ERROR(eon->base.context, "Unknown type descriptor: %.*s", len, name);
			desc_free(&desc, 1);
			free(p);
			return -1;
		}
	} while ((name = next) != NULL);

	if (type > MAXTYPE) {
		ERROR(eon->base.context, "Type out of range (%04x: '%s' '%s' '%s')",
			type,
			desc.desc ? desc.desc : "",
			desc.format ? desc.format : "",
			desc.mod ? desc.mod : "");
		desc_free(&desc, 1);
		return -1;
	}

	fill_in_desc_details(eon, &desc);

	desc_free(eon->type_desc + type, 1);
	eon->type_desc[type] = desc;
	return 0;
}

static int traverse_entry(suunto_eonsteel_parser_t *eon, const unsigned char *p, int len, eon_data_cb_t callback, void *user)
{
	const unsigned char *name, *data, *end, *last, *one_past_end = p + len;
	int textlen, type;
	int rc;

	// First two bytes: zero and text length
	if (p[0]) {
		HEXDUMP(eon->base.context, DC_LOGLEVEL_DEBUG, "next", p, 8);
		ERROR(eon->base.context, "Bad dive entry (%02x)", p[0]);
		return -1;
	}
	textlen = p[1];

	name = p + 2;
	if (textlen == 0xff) {
		textlen = array_uint32_le(name);
		name += 4;
	}

	// Two bytes of 'type' followed by the name/descriptor, followed by the data
	data = name + textlen;
	type = array_uint16_le(name);
	name += 2;

	if (*name != '<') {
		HEXDUMP(eon->base.context, DC_LOGLEVEL_DEBUG, "bad", p, 16);
		return -1;
	}

	record_type(eon, type, (const char *) name, textlen-3);

	end = data;
	last = data;
	while (end < one_past_end && *end) {
		const unsigned char *begin = end;
		unsigned int type = *end++;
		unsigned int len;
		if (type == 0xff) {
			type = array_uint16_le(end);
			end += 2;
		}
		len = *end++;

		// I've never actually seen this case yet..
		// Just assuming from the other cases.
		if (len == 0xff) {
			HEXDUMP(eon->base.context, DC_LOGLEVEL_DEBUG, "len-ff", end, 8);
			len = array_uint32_le(end);
			end += 4;
		}

		if (type > MAXTYPE || !eon->type_desc[type].desc) {
			HEXDUMP(eon->base.context, DC_LOGLEVEL_DEBUG, "last", last, 16);
			HEXDUMP(eon->base.context, DC_LOGLEVEL_DEBUG, "this", begin, 16);
		} else {
			rc = callback(type, eon->type_desc+type, end, len, user);
			if (rc < 0)
				return rc;
		}

		last = begin;
		end += len;
	}

	return end - p;
}

static int traverse_data(suunto_eonsteel_parser_t *eon, eon_data_cb_t callback, void *user)
{
	const unsigned char *data = eon->base.data;
	int len = eon->base.size;

	// Dive files start with "SBEM" and four NUL characters
	// Additionally, we've prepended the time as an extra
	// 4-byte pre-header
	if (len < 12 || memcmp(data+4, "SBEM", 4))
		return 0;

	data += 12;
	len -= 12;

	while (len > 4) {
		int i = traverse_entry(eon, data, len, callback, user);
		if (i < 0)
			return 1;
		len -= i;
		data += i;
	}
	return 0;
}

struct sample_data {
	suunto_eonsteel_parser_t *eon;
	dc_sample_callback_t callback;
	void *userdata;
	unsigned int time;
	unsigned char state_type, notify_type;
	unsigned char warning_type, alarm_type;

	/* We gather up deco and cylinder pressure information */
	int gasnr;
	int tts, ndl;
	double ceiling;
};

static void sample_time(struct sample_data *info, unsigned short time_delta)
{
	dc_sample_value_t sample = {0};

	info->time += time_delta;
	sample.time = info->time / 1000;
	if (info->callback) info->callback(DC_SAMPLE_TIME, sample, info->userdata);
}

static void sample_depth(struct sample_data *info, unsigned short depth)
{
	dc_sample_value_t sample = {0};

	if (depth == 0xffff)
		return;

	sample.depth = depth / 100.0;
	if (info->callback) info->callback(DC_SAMPLE_DEPTH, sample, info->userdata);
}

static void sample_temp(struct sample_data *info, short temp)
{
	dc_sample_value_t sample = {0};

	if (temp < -3000)
		return;

	sample.temperature = temp / 10.0;
	if (info->callback) info->callback(DC_SAMPLE_TEMPERATURE, sample, info->userdata);
}

static void sample_ndl(struct sample_data *info, short ndl)
{
	dc_sample_value_t sample = {0};

	info->ndl = ndl;
	if (ndl < 0)
		return;

	sample.deco.type = DC_DECO_NDL;
	sample.deco.time = ndl;
	if (info->callback) info->callback(DC_SAMPLE_DECO, sample, info->userdata);
}

static void sample_tts(struct sample_data *info, unsigned short tts)
{
	if (tts != 0xffff)
		info->tts = tts;
}

static void sample_ceiling(struct sample_data *info, unsigned short ceiling)
{
	if (ceiling != 0xffff)
		info->ceiling = ceiling / 100.0;
}

static void sample_heading(struct sample_data *info, unsigned short heading)
{
	dc_sample_value_t sample = {0};

	if (heading == 0xffff)
		return;

	sample.event.type = SAMPLE_EVENT_HEADING;
	sample.event.value = heading;
	if (info->callback) info->callback(DC_SAMPLE_EVENT, sample, info->userdata);
}

static void sample_abspressure(struct sample_data *info, unsigned short pressure)
{
}

static void sample_gastime(struct sample_data *info, short gastime)
{
	dc_sample_value_t sample = {0};

	if (gastime < 0)
		return;

	// Hmm. We have no good way to report airtime remaining
}

/*
 * Per-sample "ventilation" data.
 *
 * It's described as:
 *   - "uint16,precision=6,nillable=65535"
 *   - "x/6000000,x"
 */
static void sample_ventilation(struct sample_data *info, unsigned short unk)
{
}

static void sample_gasnr(struct sample_data *info, unsigned char idx)
{
	info->gasnr = idx;
}

static void sample_pressure(struct sample_data *info, unsigned short pressure)
{
	dc_sample_value_t sample = {0};

	if (pressure == 0xffff)
		return;

	sample.pressure.tank = info->gasnr-1;
	sample.pressure.value = pressure / 100.0;
	if (info->callback) info->callback(DC_SAMPLE_PRESSURE, sample, info->userdata);
}

static void sample_bookmark_event(struct sample_data *info, unsigned short idx)
{
	dc_sample_value_t sample = {0};

	sample.event.type = SAMPLE_EVENT_BOOKMARK;
	sample.event.value = idx;

	if (info->callback) info->callback(DC_SAMPLE_EVENT, sample, info->userdata);
}

static void sample_gas_switch_event(struct sample_data *info, unsigned short idx)
{
	suunto_eonsteel_parser_t *eon = info->eon;
	dc_sample_value_t sample = {0};

	if (idx < 1 || idx > eon->cache.ngases)
		return;

	sample.gasmix = idx - 1;
	if (info->callback) info->callback(DC_SAMPLE_GASMIX, sample, info->userdata);

#ifdef ENABLE_DEPRECATED
	unsigned int o2 = 100 * eon->cache.gasmix[idx-1].oxygen;
	unsigned int he = 100 * eon->cache.gasmix[idx-1].helium;
	sample.event.type = SAMPLE_EVENT_GASCHANGE2;
	sample.event.time = 0;
	sample.event.flags = 0;
	sample.event.value = o2 | (he << 16);
<<<<<<< HEAD
	sample.event.flags = idx;

=======
>>>>>>> 90cf480c
	if (info->callback) info->callback(DC_SAMPLE_EVENT, sample, info->userdata);
#endif
}

/*
 * The EON Steel has four different sample events: "state", "notification",
 * "warning" and "alarm". All end up having two fields: type and a boolean value.
 *
 * The type enumerations are available as part of the type descriptor, and we
 * *should* probably parse them dynamically, but this hardcodes the different
 * type values.
 *
 * For event states, the types are:
 *
 * 0=Wet Outside
 * 1=Below Wet Activation Depth
 * 2=Below Surface
 * 3=Dive Active
 * 4=Surface Calculation
 * 5=Tank pressure available
 *
 * FIXME! This needs to parse the actual type descriptor enum
 */
static void sample_event_state_type(struct sample_data *info, unsigned char type)
{
	info->state_type = type;
}

static void sample_event_state_value(struct sample_data *info, unsigned char value)
{
	/*
	 * We could turn these into sample events, but they don't actually
	 * match any libdivecomputer events.
	 *
	 *   unsigned int state = info->state_type;
	 *   dc_sample_value_t sample = {0};
	 *   sample.event.type = ...
	 *   sample.event.value = value;
	 *   if (info->callback) info->callback(DC_SAMPLE_EVENT, sample, info->userdata);
	 */
}

static void sample_event_notify_type(struct sample_data *info, unsigned char type)
{
	info->notify_type = type;
}


// FIXME! This needs to parse the actual type descriptor enum
static void sample_event_notify_value(struct sample_data *info, unsigned char value)
{
	dc_sample_value_t sample = {0};
	static const enum parser_sample_event_t translate_notification[] = {
		SAMPLE_EVENT_NONE,			// 0=NoFly Time
		SAMPLE_EVENT_NONE,			// 1=Depth
		SAMPLE_EVENT_NONE,			// 2=Surface Time
		SAMPLE_EVENT_TISSUELEVEL,		// 3=Tissue Level
		SAMPLE_EVENT_NONE,			// 4=Deco
		SAMPLE_EVENT_NONE,			// 5=Deco Window
		SAMPLE_EVENT_SAFETYSTOP_VOLUNTARY,	// 6=Safety Stop Ahead
		SAMPLE_EVENT_SAFETYSTOP,		// 7=Safety Stop
		SAMPLE_EVENT_CEILING_SAFETYSTOP,	// 8=Safety Stop Broken
		SAMPLE_EVENT_NONE,			// 9=Deep Stop Ahead
		SAMPLE_EVENT_DEEPSTOP,			// 10=Deep Stop
		SAMPLE_EVENT_DIVETIME,			// 11=Dive Time
		SAMPLE_EVENT_NONE,			// 12=Gas Available
		SAMPLE_EVENT_NONE,			// 13=SetPoint Switch
		SAMPLE_EVENT_NONE,			// 14=Diluent Hypoxia
		SAMPLE_EVENT_NONE,			// 15=Tank Pressure
	};

	if (info->notify_type > 15)
		return;

	sample.event.type = translate_notification[info->notify_type];
	if (sample.event.type == SAMPLE_EVENT_NONE)
		return;

	sample.event.value = value ? SAMPLE_FLAGS_BEGIN : SAMPLE_FLAGS_END;
	if (info->callback) info->callback(DC_SAMPLE_EVENT, sample, info->userdata);
}


static void sample_event_warning_type(struct sample_data *info, unsigned char type)
{
	info->warning_type = type;
}


static void sample_event_warning_value(struct sample_data *info, unsigned char value)
{
	dc_sample_value_t sample = {0};
	static const enum parser_sample_event_t translate_warning[] = {
		SAMPLE_EVENT_NONE,			// 0=ICD Penalty ("Isobaric counterdiffusion")
		SAMPLE_EVENT_VIOLATION,			// 1=Deep Stop Penalty
		SAMPLE_EVENT_SAFETYSTOP_MANDATORY,	// 2=Mandatory Safety Stop
		SAMPLE_EVENT_NONE,			// 3=OTU250
		SAMPLE_EVENT_NONE,			// 4=OTU300
		SAMPLE_EVENT_NONE,			// 5=CNS80%
		SAMPLE_EVENT_NONE,			// 6=CNS100%
		SAMPLE_EVENT_AIRTIME,			// 7=Air Time
		SAMPLE_EVENT_MAXDEPTH,			// 8=Max.Depth
		SAMPLE_EVENT_AIRTIME,			// 9=Tank Pressure
		SAMPLE_EVENT_CEILING_SAFETYSTOP,	// 10=Safety Stop Broken
		SAMPLE_EVENT_CEILING_SAFETYSTOP,	// 11=Deep Stop Broken
		SAMPLE_EVENT_CEILING,			// 12=Ceiling Broken
		SAMPLE_EVENT_PO2,			// 13=PO2 High
	};

	if (info->warning_type > 13)
		return;

	sample.event.type = translate_warning[info->warning_type];
	if (sample.event.type == SAMPLE_EVENT_NONE)
		return;

	sample.event.value = value ? SAMPLE_FLAGS_BEGIN : SAMPLE_FLAGS_END;
	if (info->callback) info->callback(DC_SAMPLE_EVENT, sample, info->userdata);
}

static void sample_event_alarm_type(struct sample_data *info, unsigned char type)
{
	info->alarm_type = type;
}


// FIXME! This needs to parse the actual type descriptor enum
static void sample_event_alarm_value(struct sample_data *info, unsigned char value)
{
	dc_sample_value_t sample = {0};
	static const enum parser_sample_event_t translate_alarm[] = {
		SAMPLE_EVENT_CEILING_SAFETYSTOP,	// 0=Mandatory Safety Stop Broken
		SAMPLE_EVENT_ASCENT,			// 1=Ascent Speed
		SAMPLE_EVENT_NONE,			// 2=Diluent Hyperoxia
		SAMPLE_EVENT_VIOLATION,			// 3=Violated Deep Stop
		SAMPLE_EVENT_CEILING,			// 4=Ceiling Broken
		SAMPLE_EVENT_PO2,			// 5=PO2 High
		SAMPLE_EVENT_PO2,			// 6=PO2 Low
	};

	if (info->alarm_type > 6)
		return;

	sample.event.type = translate_alarm[info->alarm_type];
	if (sample.event.type == SAMPLE_EVENT_NONE)
		return;

	sample.event.value = value ? SAMPLE_FLAGS_BEGIN : SAMPLE_FLAGS_END;
	if (info->callback) info->callback(DC_SAMPLE_EVENT, sample, info->userdata);
}

static int handle_sample_type(struct sample_data *info, enum eon_sample type, const unsigned char *data)
{
	switch (type) {
	case ES_dtime:
		sample_time(info, array_uint16_le(data));
		return 2;

	case ES_depth:
		sample_depth(info, array_uint16_le(data));
		return 2;

	case ES_temp:
		sample_temp(info, array_uint16_le(data));
		return 2;

	case ES_ndl:
		sample_ndl(info, array_uint16_le(data));
		return 2;

	case ES_ceiling:
		sample_ceiling(info, array_uint16_le(data));
		return 2;

	case ES_tts:
		sample_tts(info, array_uint16_le(data));
		return 2;

	case ES_heading:
		sample_heading(info, array_uint16_le(data));
		return 2;

	case ES_abspressure:
		sample_abspressure(info, array_uint16_le(data));
		return 2;

	case ES_gastime:
		sample_gastime(info, array_uint16_le(data));
		return 2;

	case ES_ventilation:
		sample_ventilation(info, array_uint16_le(data));
		return 2;

	case ES_gasnr:
		sample_gasnr(info, *data);
		return 1;

	case ES_pressure:
		sample_pressure(info, array_uint16_le(data));
		return 2;

	case ES_state:
		sample_event_state_type(info, data[0]);
		return 1;

	case ES_state_active:
		sample_event_state_value(info, data[0]);
		return 1;

	case ES_notify:
		sample_event_notify_type(info, data[0]);
		return 1;

	case ES_notify_active:
		sample_event_notify_value(info, data[0]);
		return 1;

	case ES_warning:
		sample_event_warning_type(info, data[0]);
		return 1;

	case ES_warning_active:
		sample_event_warning_value(info, data[0]);
		return 1;

	case ES_alarm:
		sample_event_alarm_type(info, data[0]);
		return 1;

	case ES_alarm_active:
		sample_event_alarm_value(info, data[0]);
		return 1;

	case ES_bookmark:
		sample_bookmark_event(info, array_uint16_le(data));
		return 2;

	case ES_gasswitch:
		sample_gas_switch_event(info, array_uint16_le(data));
		return 2;

	default:
		return 0;
	}
}

static int traverse_samples(unsigned short type, const struct type_desc *desc, const unsigned char *data, int len, void *user)
{
	struct sample_data *info = (struct sample_data *) user;
	suunto_eonsteel_parser_t *eon = info->eon;
	int i, used = 0;

	if (desc->size > len)
		ERROR(eon->base.context, "Got %d bytes of data for '%s' that wants %d bytes", len, desc->desc, desc->size);

	info->ndl = -1;
	info->tts = 0;
	info->ceiling = 0.0;

	for (i = 0; i < EON_MAX_GROUP; i++) {
		enum eon_sample type = desc->type[i];
		int bytes = handle_sample_type(info, type, data);

		if (!bytes)
			break;
		if (bytes > len) {
			ERROR(eon->base.context, "Wanted %d bytes of data, only had %d bytes ('%s' idx %d)", bytes, len, desc->desc, i);
			break;
		}
		data += bytes;
		len -= bytes;
		used += bytes;
	}

	if (info->ndl < 0 && (info->tts || info->ceiling)) {
		dc_sample_value_t sample = {0};

		sample.deco.type = DC_DECO_DECOSTOP;
		sample.deco.time = info->tts;
		sample.deco.depth = info->ceiling;
		if (info->callback) info->callback(DC_SAMPLE_DECO, sample, info->userdata);
	}

	// Warn if there are left-over bytes for something we did use part of
	if (used && len)
		ERROR(eon->base.context, "Entry for '%s' had %d bytes, only used %d", desc->desc, len+used, used);
	return 0;
}

static dc_status_t
suunto_eonsteel_parser_samples_foreach(dc_parser_t *abstract, dc_sample_callback_t callback, void *userdata)
{
	suunto_eonsteel_parser_t *eon = (suunto_eonsteel_parser_t *) abstract;
	struct sample_data data = { eon, callback, userdata, 0 };

	traverse_data(eon, traverse_samples, &data);
	return DC_STATUS_SUCCESS;
}

static dc_status_t get_string_field(suunto_eonsteel_parser_t *eon, unsigned idx, dc_field_string_t *value)
{
	if (idx < MAXSTRINGS) {
		dc_field_string_t *res = eon->cache.strings+idx;
		if (res->desc && res->value) {
			*value = *res;
			return DC_STATUS_SUCCESS;
		}

	}
	return DC_STATUS_UNSUPPORTED;
}

// Ugly define thing makes the code much easier to read
// I'd love to use __typeof__, but that's a gcc'ism
#define field_value(p, set) \
	memcpy((p), &(set), sizeof(set))

static dc_status_t
suunto_eonsteel_parser_get_field(dc_parser_t *parser, dc_field_type_t type, unsigned int flags, void *value)
{
	dc_tank_t *tank = (dc_tank_t *) value;

	suunto_eonsteel_parser_t *eon = (suunto_eonsteel_parser_t *)parser;

	if (!(eon->cache.initialized >> type))
		return DC_STATUS_UNSUPPORTED;

	switch (type) {
	case DC_FIELD_DIVETIME:
		field_value(value, eon->cache.divetime);
		break;
	case DC_FIELD_MAXDEPTH:
		field_value(value, eon->cache.maxdepth);
		break;
	case DC_FIELD_AVGDEPTH:
		field_value(value, eon->cache.avgdepth);
		break;
	case DC_FIELD_GASMIX_COUNT:
	case DC_FIELD_TANK_COUNT:
		field_value(value, eon->cache.ngases);
		break;
	case DC_FIELD_GASMIX:
		if (flags >= MAXGASES)
			return DC_STATUS_UNSUPPORTED;
		field_value(value, eon->cache.gasmix[flags]);
		break;
	case DC_FIELD_SALINITY:
		field_value(value, eon->cache.salinity);
		break;
	case DC_FIELD_ATMOSPHERIC:
		field_value(value, eon->cache.surface_pressure);
		break;
	case DC_FIELD_TANK:
		/* Sadly it seems that the EON Steel doesn't tell us whether we get imperial
		 * or metric data - the only indication is metric is always whole liters */
		tank->volume = eon->cache.tanksize[flags];
		if (eon->cache.tanksize[flags] - (int)eon->cache.tanksize[flags] < 0.001) {
			tank->type = DC_TANKVOLUME_METRIC;
			tank->workpressure = 0;
		} else {
			/* the pressure reported is NOT the pressure the user enters.
			 * So 3000psi turns into 206.700 bar instead of 206.843 bar;
			 * We report it as we get it and let the application figure out
			 * what to do with that */
			tank->type = DC_TANKVOLUME_IMPERIAL;
			tank->workpressure = eon->cache.tankworkingpressure[flags];
		}
		break;
	case DC_FIELD_STRING:
		return get_string_field(eon, flags, (dc_field_string_t *)value);
	default:
		return DC_STATUS_UNSUPPORTED;
	}
	return DC_STATUS_SUCCESS;
}

/*
 * The time of the dive is encoded in the filename,
 * and we've saved it off as the four first bytes
 * of the dive data (in little-endian format).
 */
static dc_status_t
suunto_eonsteel_parser_get_datetime(dc_parser_t *parser, dc_datetime_t *datetime)
{
	if (parser->size < 4)
		return DC_STATUS_UNSUPPORTED;

	dc_datetime_gmtime(datetime, array_uint32_le(parser->data));
	return DC_STATUS_SUCCESS;
}

// time in ms
static void add_time_field(suunto_eonsteel_parser_t *eon, unsigned short time_delta_ms)
{
	eon->cache.divetime += time_delta_ms;
}

// depth in cm
static void set_depth_field(suunto_eonsteel_parser_t *eon, unsigned short d)
{
	if (d != 0xffff) {
		double depth = d / 100.0;
		if (depth > eon->cache.maxdepth)
			eon->cache.maxdepth = depth;
		eon->cache.initialized |= 1 << DC_FIELD_MAXDEPTH;
	}
}

// new gas:
//  "sml.DeviceLog.Header.Diving.Gases+Gas.State"
//
// We eventually need to parse the descriptor for that 'enum type'.
// Two versions so far:
//   "enum:0=Off,1=Primary,2=?,3=Diluent"
//   "enum:0=Off,1=Primary,3=Diluent,4=Oxygen"
static int add_gas_type(suunto_eonsteel_parser_t *eon, const struct type_desc *desc, unsigned char type)
{
	if (eon->cache.ngases < MAXGASES)
		eon->cache.ngases++;
	eon->cache.initialized |= 1 << DC_FIELD_GASMIX_COUNT;
	return 0;
}

// "sml.DeviceLog.Header.Diving.Gases.Gas.Oxygen"
// O2 percentage as a byte
static int add_gas_o2(suunto_eonsteel_parser_t *eon, unsigned char o2)
{
	int idx = eon->cache.ngases-1;
	if (idx >= 0)
		eon->cache.gasmix[idx].oxygen = o2 / 100.0;
	eon->cache.initialized |= 1 << DC_FIELD_GASMIX;
	return 0;
}

// "sml.DeviceLog.Header.Diving.Gases.Gas.Helium"
// He percentage as a byte
static int add_gas_he(suunto_eonsteel_parser_t *eon, unsigned char he)
{
	int idx = eon->cache.ngases-1;
	if (idx >= 0)
		eon->cache.gasmix[idx].helium = he / 100.0;
	eon->cache.initialized |= 1 << DC_FIELD_GASMIX;
	return 0;
}

static int add_gas_size(suunto_eonsteel_parser_t *eon, float l)
{
	int idx = eon->cache.ngases-1;
	if (idx >= 0)
		eon->cache.tanksize[idx] = l;
	return 0;
}

static int add_gas_workpressure(suunto_eonsteel_parser_t *eon, float wp)
{
	int idx = eon->cache.ngases-1;
	if (idx >= 0)
		eon->cache.tankworkingpressure[idx] = wp;
	return 0;
}

static int add_string(suunto_eonsteel_parser_t *eon, const char *desc, const char *value)
{
	int i;

	eon->cache.initialized |= 1 << DC_FIELD_STRING;
	for (i = 0; i < MAXSTRINGS; i++) {
		dc_field_string_t *str = eon->cache.strings+i;
		if (str->desc)
			continue;
		str->desc = desc;
		str->value = strdup(value);
		break;
	}
	return 0;
}

static float get_le32_float(const unsigned char *src)
{
	union {
		unsigned int val;
		float result;
	} u;

	u.val = array_uint32_le(src);
	return u.result;
}

// "Device" fields are all utf8:
//   Info.BatteryAtEnd
//   Info.BatteryAtStart
//   Info.BSL
//   Info.HW
//   Info.SW
//   Name
//   SerialNumber
static int traverse_device_fields(suunto_eonsteel_parser_t *eon, const struct type_desc *desc,
                                  const unsigned char *data, int len)
{
	const char *name = desc->desc + strlen("sml.DeviceLog.Device.");
	if (!strcmp(name, "SerialNumber"))
		return add_string(eon, "Serial", data);
	if (!strcmp(name, "Info.HW"))
		return add_string(eon, "HW Version", data);
	if (!strcmp(name, "Info.SW"))
		return add_string(eon, "FW Version", data);
	if (!strcmp(name, "Info.BatteryAtStart"))
		return add_string(eon, "Battery at start", data);
	if (!strcmp(name, "Info.BatteryAtEnd"))
		return add_string(eon, "Battery at end", data);
	return 0;
}

// "sml.DeviceLog.Header.Diving."
//
//   Gases+Gas.State (enum:0=Off,1=Primary,3=Diluent,4=Oxygen)
//   Gases.Gas.Oxygen (uint8,precision=2)
//   Gases.Gas.Helium (uint8,precision=2)
//   Gases.Gas.PO2 (uint32)
//   Gases.Gas.TransmitterID (utf8)
//   Gases.Gas.TankSize (float32,precision=5)
//   Gases.Gas.TankFillPressure (float32,precision=0)
//   Gases.Gas.StartPressure (float32,precision=0)
//   Gases.Gas.EndPressure (float32,precision=0)
//   Gases.Gas.TransmitterStartBatteryCharge (int8,precision=2)
//   Gases.Gas.TransmitterEndBatteryCharge (int8,precision=2)
//   SurfaceTime (uint32)
//   NumberInSeries (uint32)
//   Algorithm (utf8)
//   SurfacePressure (uint32)
//   Conservatism (int8)
//   Altitude (uint16)
//   AlgorithmTransitionDepth (uint8)
//   DaysInSeries (uint32)
//   PreviousDiveDepth (float32,precision=2)
//   StartTissue.CNS (float32,precision=3)
//   StartTissue.OTU (float32)
//   StartTissue.OLF (float32,precision=3)
//   StartTissue.Nitrogen+Pressure (uint32)
//   StartTissue.Helium+Pressure (uint32)
//   StartTissue.RgbmNitrogen (float32,precision=3)
//   StartTissue.RgbmHelium (float32,precision=3)
//   DiveMode (utf8)
//   AlgorithmBottomTime (uint32)
//   AlgorithmAscentTime (uint32)
//   AlgorithmBottomMixture.Oxygen (uint8,precision=2)
//   AlgorithmBottomMixture.Helium (uint8,precision=2)
//   DesaturationTime (uint32)
//   EndTissue.CNS (float32,precision=3)
//   EndTissue.OTU (float32)
//   EndTissue.OLF (float32,precision=3)
//   EndTissue.Nitrogen+Pressure (uint32)
//   EndTissue.Helium+Pressure (uint32)
//   EndTissue.RgbmNitrogen (float32,precision=3)
//   EndTissue.RgbmHelium (float32,precision=3)
static int traverse_diving_fields(suunto_eonsteel_parser_t *eon, const struct type_desc *desc,
                                  const unsigned char *data, int len)
{
	const char *name = desc->desc + strlen("sml.DeviceLog.Header.Diving.");

	if (!strcmp(name, "Gases+Gas.State"))
		return add_gas_type(eon, desc, data[0]);

	if (!strcmp(name, "Gases.Gas.Oxygen"))
		return add_gas_o2(eon, data[0]);

	if (!strcmp(name, "Gases.Gas.Helium"))
		return add_gas_he(eon, data[0]);

	if (!strcmp(name, "Gases.Gas.TransmitterID"))
		return add_string(eon, "Transmitter ID", data);

	if (!strcmp(name, "Gases.Gas.TankSize"))
		return add_gas_size(eon, get_le32_float(data));

	if (!strcmp(name, "Gases.Gas.TankFillPressure"))
		return add_gas_workpressure(eon, get_le32_float(data));

	if (!strcmp(name, "SurfacePressure")) {
		unsigned int pressure = array_uint32_le(data); // in SI units - Pascal
		eon->cache.surface_pressure = pressure / 100000.0; // bar
		eon->cache.initialized |= 1 << DC_FIELD_ATMOSPHERIC;
		return 0;
	}

	if (!strcmp(name, "Algorithm"))
		return add_string(eon, "Deco algorithm", data);

	if (!strcmp(name, "DiveMode"))
		return add_string(eon, "Dive Mode", data);

	/* Signed byte of conservatism (-2 .. +2) */
	if (!strcmp(name, "Conservatism")) {
		char buffer[10];
		int val = *(signed char *)data;

		snprintf(buffer, sizeof(buffer), "P%d", val);
		return add_string(eon, "Personal Adjustment", buffer);
	}

	return 0;
}

// "Header" fields are:
//   Activity (utf8)
//   DateTime (utf8)
//   Depth.Avg (float32,precision=2)
//   Depth.Max (float32,precision=2)
//   Diving.*
//   Duration (uint32)
//   PauseDuration (uint32)
//   SampleInterval (uint8)
static int traverse_header_fields(suunto_eonsteel_parser_t *eon, const struct type_desc *desc,
                                  const unsigned char *data, int len)
{
	const char *name = desc->desc + strlen("sml.DeviceLog.Header.");

	if (!strncmp(name, "Diving.", 7))
		return traverse_diving_fields(eon, desc, data, len);

	if (!strcmp(name, "Depth.Max")) {
		double d = get_le32_float(data);
		if (d > eon->cache.maxdepth)
			eon->cache.maxdepth = d;
		return 0;
	}
	if (!strcmp(name, "DateTime"))
		return add_string(eon, "Dive ID", data);

	return 0;
}

static int traverse_dynamic_fields(suunto_eonsteel_parser_t *eon, const struct type_desc *desc, const unsigned char *data, int len)
{
	const char *name = desc->desc;

	if (!strncmp(name, "sml.", 4)) {
		name += 4;
		if (!strncmp(name, "DeviceLog.", 10)) {
			name += 10;
			if (!strncmp(name, "Device.", 7))
				return traverse_device_fields(eon, desc, data, len);
			if (!strncmp(name, "Header.", 7)) {
				return traverse_header_fields(eon, desc, data, len);
			}
		}
	}
	return 0;
}

/*
 * This is a simplified sample parser that only parses the depth and time
 * samples. It also depends on the GRP entries always starting with time/depth,
 * and just stops on anything else.
 */
static int traverse_sample_fields(suunto_eonsteel_parser_t *eon, const struct type_desc *desc, const unsigned char *data, int len)
{
	int i;

	for (i = 0; i < EON_MAX_GROUP; i++) {
		enum eon_sample type = desc->type[i];

		switch (type) {
		case ES_dtime:
			add_time_field(eon, array_uint16_le(data));
			data += 2;
			continue;
		case ES_depth:
			set_depth_field(eon, array_uint16_le(data));
			data += 2;
			continue;
		}
		break;
	}
	return 0;
}

static int traverse_fields(unsigned short type, const struct type_desc *desc, const unsigned char *data, int len, void *user)
{
	suunto_eonsteel_parser_t *eon = (suunto_eonsteel_parser_t *) user;

	// Sample type? Do basic maxdepth and time parsing
	if (desc->type[0])
		traverse_sample_fields(eon, desc, data, len);
	else
		traverse_dynamic_fields(eon, desc, data, len);

	return 0;
}


static void initialize_field_caches(suunto_eonsteel_parser_t *eon)
{
	memset(&eon->cache, 0, sizeof(eon->cache));
	eon->cache.initialized = 1 << DC_FIELD_DIVETIME;

	traverse_data(eon, traverse_fields, eon);

	// The internal time fields are in ms and have to be added up
	// like that. At the end, we translate it back to seconds.
	eon->cache.divetime /= 1000;
}

static dc_status_t
suunto_eonsteel_parser_set_data(dc_parser_t *parser, const unsigned char *data, unsigned int size)
{
	suunto_eonsteel_parser_t *eon = (suunto_eonsteel_parser_t *) parser;

	desc_free(eon->type_desc, MAXTYPE);
	memset(eon->type_desc, 0, sizeof(eon->type_desc));
	initialize_field_caches(eon);
	return DC_STATUS_SUCCESS;
}

static dc_status_t
suunto_eonsteel_parser_destroy(dc_parser_t *parser)
{
	suunto_eonsteel_parser_t *eon = (suunto_eonsteel_parser_t *) parser;

	desc_free(eon->type_desc, MAXTYPE);

	return DC_STATUS_SUCCESS;
}

static const dc_parser_vtable_t suunto_eonsteel_parser_vtable = {
	sizeof(suunto_eonsteel_parser_t),
	DC_FAMILY_SUUNTO_EONSTEEL,
	suunto_eonsteel_parser_set_data, /* set_data */
	suunto_eonsteel_parser_get_datetime, /* datetime */
	suunto_eonsteel_parser_get_field, /* fields */
	suunto_eonsteel_parser_samples_foreach, /* samples_foreach */
	suunto_eonsteel_parser_destroy /* destroy */
};

dc_status_t
suunto_eonsteel_parser_create(dc_parser_t **out, dc_context_t *context, unsigned int model)
{
	suunto_eonsteel_parser_t *parser = NULL;

	if (out == NULL)
		return DC_STATUS_INVALIDARGS;

	parser = (suunto_eonsteel_parser_t *) dc_parser_allocate (context, &suunto_eonsteel_parser_vtable);
	if (parser == NULL) {
		ERROR (context, "Failed to allocate memory.");
		return DC_STATUS_NOMEMORY;
	}

	memset(&parser->type_desc, 0, sizeof(parser->type_desc));
	memset(&parser->cache, 0, sizeof(parser->cache));

	*out = (dc_parser_t *) parser;

	return DC_STATUS_SUCCESS;
}<|MERGE_RESOLUTION|>--- conflicted
+++ resolved
@@ -579,13 +579,9 @@
 	unsigned int he = 100 * eon->cache.gasmix[idx-1].helium;
 	sample.event.type = SAMPLE_EVENT_GASCHANGE2;
 	sample.event.time = 0;
-	sample.event.flags = 0;
+	sample.event.flags = idx;
 	sample.event.value = o2 | (he << 16);
-<<<<<<< HEAD
-	sample.event.flags = idx;
-
-=======
->>>>>>> 90cf480c
+
 	if (info->callback) info->callback(DC_SAMPLE_EVENT, sample, info->userdata);
 #endif
 }
