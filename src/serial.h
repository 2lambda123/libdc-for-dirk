/*
 * libdivecomputer
 *
 * Copyright (C) 2008 Jef Driesen
 *
 * This library is free software; you can redistribute it and/or
 * modify it under the terms of the GNU Lesser General Public
 * License as published by the Free Software Foundation; either
 * version 2.1 of the License, or (at your option) any later version.
 *
 * This library is distributed in the hope that it will be useful,
 * but WITHOUT ANY WARRANTY; without even the implied warranty of
 * MERCHANTABILITY or FITNESS FOR A PARTICULAR PURPOSE.  See the GNU
 * Lesser General Public License for more details.
 *
 * You should have received a copy of the GNU Lesser General Public
 * License along with this library; if not, write to the Free Software
 * Foundation, Inc., 51 Franklin Street, Fifth Floor, Boston,
 * MA 02110-1301 USA
 */

#ifndef DC_SERIAL_H
#define DC_SERIAL_H

#include <libdivecomputer/common.h>
#include <libdivecomputer/context.h>
#include <libdivecomputer/iostream.h>

#ifdef __cplusplus
extern "C" {
#endif /* __cplusplus */

/**
<<<<<<< HEAD
 * Opaque object representing a serial connection.
 */
typedef struct dc_serial_t dc_serial_t;

#ifndef __SERIAL_TYPES__
#define __SERIAL_TYPES__
/**
 * The parity checking scheme.
 */
typedef enum dc_parity_t {
	DC_PARITY_NONE, /**< No parity */
	DC_PARITY_ODD,  /**< Odd parity */
	DC_PARITY_EVEN, /**< Even parity */
	DC_PARITY_MARK, /**< Mark parity (always 1) */
	DC_PARITY_SPACE /**< Space parity (alwasy 0) */
} dc_parity_t;

/**
 * The number of stop bits.
 */
typedef enum dc_stopbits_t {
	DC_STOPBITS_ONE,          /**< 1 stop bit */
	DC_STOPBITS_ONEPOINTFIVE, /**< 1.5 stop bits*/
	DC_STOPBITS_TWO           /**< 2 stop bits */
} dc_stopbits_t;

/**
 * The flow control.
 */
typedef enum dc_flowcontrol_t {
	DC_FLOWCONTROL_NONE,     /**< No flow control */
	DC_FLOWCONTROL_HARDWARE, /**< Hardware (RTS/CTS) flow control */
	DC_FLOWCONTROL_SOFTWARE  /**< Software (XON/XOFF) flow control */
} dc_flowcontrol_t;

/**
 * The direction of the data transmission.
 */
typedef enum dc_direction_t {
	DC_DIRECTION_INPUT = 0x01,  /**< Input direction */
	DC_DIRECTION_OUTPUT = 0x02, /**< Output direction */
	DC_DIRECTION_ALL = DC_DIRECTION_INPUT | DC_DIRECTION_OUTPUT /**< All directions */
} dc_direction_t;

/**
 * The serial line signals.
 */
typedef enum dc_line_t {
	DC_LINE_DCD = 0x01, /**< Data carrier detect */
	DC_LINE_CTS = 0x02, /**< Clear to send */
	DC_LINE_DSR = 0x04, /**< Data set ready */
	DC_LINE_RNG = 0x08, /**< Ring indicator */
} dc_line_t;
#endif /* __SERIAL_TYPES__ */

/**
=======
>>>>>>> ca1efdce
 * Serial enumeration callback.
 *
 * @param[in]  name      The name of the device node.
 * @param[in]  userdata  The user data pointer.
 */
typedef void (*dc_serial_callback_t) (const char *name, void *userdata);

/**
 * Enumerate the serial ports.
 *
 * @param[in]  callback  The callback function to call.
 * @param[in]  userdata  User data to pass to the callback function.
 * @returns #DC_STATUS_SUCCESS on success, or another #dc_status_t code
 * on failure.
 */
dc_status_t
dc_serial_enumerate (dc_serial_callback_t callback, void *userdata);

/**
 * Open a serial connection.
 *
 * @param[out]  iostream A location to store the serial connection.
 * @param[in]   context  A valid context object.
 * @param[in]   name     The name of the device node.
 * @returns #DC_STATUS_SUCCESS on success, or another #dc_status_t code
 * on failure.
 */
dc_status_t
dc_serial_open (dc_iostream_t **iostream, dc_context_t *context, const char *name);

#ifdef __cplusplus
}
#endif /* __cplusplus */
#endif /* DC_SERIAL_H */<|MERGE_RESOLUTION|>--- conflicted
+++ resolved
@@ -31,65 +31,6 @@
 #endif /* __cplusplus */
 
 /**
-<<<<<<< HEAD
- * Opaque object representing a serial connection.
- */
-typedef struct dc_serial_t dc_serial_t;
-
-#ifndef __SERIAL_TYPES__
-#define __SERIAL_TYPES__
-/**
- * The parity checking scheme.
- */
-typedef enum dc_parity_t {
-	DC_PARITY_NONE, /**< No parity */
-	DC_PARITY_ODD,  /**< Odd parity */
-	DC_PARITY_EVEN, /**< Even parity */
-	DC_PARITY_MARK, /**< Mark parity (always 1) */
-	DC_PARITY_SPACE /**< Space parity (alwasy 0) */
-} dc_parity_t;
-
-/**
- * The number of stop bits.
- */
-typedef enum dc_stopbits_t {
-	DC_STOPBITS_ONE,          /**< 1 stop bit */
-	DC_STOPBITS_ONEPOINTFIVE, /**< 1.5 stop bits*/
-	DC_STOPBITS_TWO           /**< 2 stop bits */
-} dc_stopbits_t;
-
-/**
- * The flow control.
- */
-typedef enum dc_flowcontrol_t {
-	DC_FLOWCONTROL_NONE,     /**< No flow control */
-	DC_FLOWCONTROL_HARDWARE, /**< Hardware (RTS/CTS) flow control */
-	DC_FLOWCONTROL_SOFTWARE  /**< Software (XON/XOFF) flow control */
-} dc_flowcontrol_t;
-
-/**
- * The direction of the data transmission.
- */
-typedef enum dc_direction_t {
-	DC_DIRECTION_INPUT = 0x01,  /**< Input direction */
-	DC_DIRECTION_OUTPUT = 0x02, /**< Output direction */
-	DC_DIRECTION_ALL = DC_DIRECTION_INPUT | DC_DIRECTION_OUTPUT /**< All directions */
-} dc_direction_t;
-
-/**
- * The serial line signals.
- */
-typedef enum dc_line_t {
-	DC_LINE_DCD = 0x01, /**< Data carrier detect */
-	DC_LINE_CTS = 0x02, /**< Clear to send */
-	DC_LINE_DSR = 0x04, /**< Data set ready */
-	DC_LINE_RNG = 0x08, /**< Ring indicator */
-} dc_line_t;
-#endif /* __SERIAL_TYPES__ */
-
-/**
-=======
->>>>>>> ca1efdce
  * Serial enumeration callback.
  *
  * @param[in]  name      The name of the device node.
