--- conflicted
+++ resolved
@@ -422,7 +422,8 @@
 	{"Liquivision", "Xeo",  DC_FAMILY_LIQUIVISION_LYNX, 1, DC_TRANSPORT_SERIAL, NULL},
 	{"Liquivision", "Lynx", DC_FAMILY_LIQUIVISION_LYNX, 2, DC_TRANSPORT_SERIAL, NULL},
 	{"Liquivision", "Kaon", DC_FAMILY_LIQUIVISION_LYNX, 3, DC_TRANSPORT_SERIAL, NULL},
-<<<<<<< HEAD
+	/* Sporasub */
+	{"Sporasub", "SP2", DC_FAMILY_SPORASUB_SP2, 0, DC_TRANSPORT_SERIAL, NULL},
 
 	// Not merged upstream yet
 	/* Garmin -- model numbers as defined in FIT format; USB product id is (0x4000 | model) */
@@ -433,10 +434,6 @@
 	{"Deepblu", "Cosmiq+", DC_FAMILY_DEEPBLU, 0, DC_TRANSPORT_BLE, dc_filter_deepblu},
 	/* Oceans S1 */
 	{ "Oceans", "S1", DC_FAMILY_OCEANS_S1, 0, DC_TRANSPORT_BLE, dc_filter_oceans },
-=======
-	/* Sporasub */
-	{"Sporasub", "SP2", DC_FAMILY_SPORASUB_SP2, 0, DC_TRANSPORT_SERIAL, NULL},
->>>>>>> d85d8811
 };
 
 static int
