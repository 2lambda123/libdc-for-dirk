/*
 * libdivecomputer
 *
 * Copyright (C) 2012 Jef Driesen
 *
 * This library is free software; you can redistribute it and/or
 * modify it under the terms of the GNU Lesser General Public
 * License as published by the Free Software Foundation; either
 * version 2.1 of the License, or (at your option) any later version.
 *
 * This library is distributed in the hope that it will be useful,
 * but WITHOUT ANY WARRANTY; without even the implied warranty of
 * MERCHANTABILITY or FITNESS FOR A PARTICULAR PURPOSE.  See the GNU
 * Lesser General Public License for more details.
 *
 * You should have received a copy of the GNU Lesser General Public
 * License along with this library; if not, write to the Free Software
 * Foundation, Inc., 51 Franklin Street, Fifth Floor, Boston,
 * MA 02110-1301 USA
 */

#include <stddef.h>
#include <stdlib.h>
#include <string.h>

#include "descriptor-private.h"
#include "iterator-private.h"
#include "platform.h"

#define C_ARRAY_SIZE(array) (sizeof (array) / sizeof *(array))
#define C_ARRAY_ITEMSIZE(array) (sizeof *(array))

#define DC_FILTER_INTERNAL(key, values, isnullterminated, match) \
	dc_filter_internal( \
		key, \
		values, \
		C_ARRAY_SIZE(values) - isnullterminated, \
		C_ARRAY_ITEMSIZE(values), \
		match)

typedef int (*dc_match_t)(const void *, const void *);

static int dc_filter_uwatec (dc_transport_t transport, const void *userdata);
static int dc_filter_suunto (dc_transport_t transport, const void *userdata);
static int dc_filter_shearwater (dc_transport_t transport, const void *userdata);
static int dc_filter_hw (dc_transport_t transport, const void *userdata);
static int dc_filter_tecdiving (dc_transport_t transport, const void *userdata);
static int dc_filter_garmin (dc_transport_t transport, const void *userdata);
static int dc_filter_mares (dc_transport_t transport, const void *userdata);
static int dc_filter_divesystem (dc_transport_t transport, const void *userdata);
static int dc_filter_deepblu (dc_transport_t transport, const void *userdata);

static dc_status_t dc_descriptor_iterator_next (dc_iterator_t *iterator, void *item);

struct dc_descriptor_t {
	const char *vendor;
	const char *product;
	dc_family_t type;
	unsigned int model;
	unsigned int transports;
	dc_filter_t filter;
};

typedef struct dc_descriptor_iterator_t {
	dc_iterator_t base;
	size_t current;
} dc_descriptor_iterator_t;

static const dc_iterator_vtable_t dc_descriptor_iterator_vtable = {
	sizeof(dc_descriptor_iterator_t),
	dc_descriptor_iterator_next,
	NULL,
};

/*
 * The model numbers in the table are the actual model numbers reported by the
 * device. For devices where there is no model number available (or known), an
 * artifical number (starting at zero) is assigned.  If the model number isn't
 * actually used to identify individual models, identical values are assigned.
 */

static const dc_descriptor_t g_descriptors[] = {
	/* Suunto Solution */
	{"Suunto", "Solution", DC_FAMILY_SUUNTO_SOLUTION, 0, DC_TRANSPORT_SERIAL, NULL},
	/* Suunto Eon */
	{"Suunto", "Eon",             DC_FAMILY_SUUNTO_EON, 0, DC_TRANSPORT_SERIAL, NULL},
	{"Suunto", "Solution Alpha",  DC_FAMILY_SUUNTO_EON, 0, DC_TRANSPORT_SERIAL, NULL},
	{"Suunto", "Solution Nitrox", DC_FAMILY_SUUNTO_EON, 0, DC_TRANSPORT_SERIAL, NULL},
	/* Suunto Vyper */
	{"Suunto", "Spyder",   DC_FAMILY_SUUNTO_VYPER, 0x01, DC_TRANSPORT_SERIAL, NULL},
	{"Suunto", "Stinger",  DC_FAMILY_SUUNTO_VYPER, 0x03, DC_TRANSPORT_SERIAL, NULL},
	{"Suunto", "Mosquito", DC_FAMILY_SUUNTO_VYPER, 0x04, DC_TRANSPORT_SERIAL, NULL},
	{"Suunto", "D3",       DC_FAMILY_SUUNTO_VYPER, 0x05, DC_TRANSPORT_SERIAL, NULL},
	{"Suunto", "Vyper",    DC_FAMILY_SUUNTO_VYPER, 0x0A, DC_TRANSPORT_SERIAL, NULL},
	{"Suunto", "Vytec",    DC_FAMILY_SUUNTO_VYPER, 0X0B, DC_TRANSPORT_SERIAL, NULL},
	{"Suunto", "Cobra",    DC_FAMILY_SUUNTO_VYPER, 0X0C, DC_TRANSPORT_SERIAL, NULL},
	{"Suunto", "Gekko",    DC_FAMILY_SUUNTO_VYPER, 0X0D, DC_TRANSPORT_SERIAL, NULL},
	{"Suunto", "Zoop",     DC_FAMILY_SUUNTO_VYPER, 0x16, DC_TRANSPORT_SERIAL, NULL},
	/* Suunto Vyper 2 */
	{"Suunto", "Vyper 2",   DC_FAMILY_SUUNTO_VYPER2, 0x10, DC_TRANSPORT_SERIAL, NULL},
	{"Suunto", "Cobra 2",   DC_FAMILY_SUUNTO_VYPER2, 0x11, DC_TRANSPORT_SERIAL, NULL},
	{"Suunto", "Vyper Air", DC_FAMILY_SUUNTO_VYPER2, 0x13, DC_TRANSPORT_SERIAL, NULL},
	{"Suunto", "Cobra 3",   DC_FAMILY_SUUNTO_VYPER2, 0x14, DC_TRANSPORT_SERIAL, NULL},
	{"Suunto", "HelO2",     DC_FAMILY_SUUNTO_VYPER2, 0x15, DC_TRANSPORT_SERIAL, NULL},
	/* Suunto D9 */
	{"Suunto", "D9",         DC_FAMILY_SUUNTO_D9, 0x0E, DC_TRANSPORT_SERIAL, NULL},
	{"Suunto", "D6",         DC_FAMILY_SUUNTO_D9, 0x0F, DC_TRANSPORT_SERIAL, NULL},
	{"Suunto", "D4",         DC_FAMILY_SUUNTO_D9, 0x12, DC_TRANSPORT_SERIAL, NULL},
	{"Suunto", "D4i",        DC_FAMILY_SUUNTO_D9, 0x19, DC_TRANSPORT_SERIAL, NULL},
	{"Suunto", "D6i",        DC_FAMILY_SUUNTO_D9, 0x1A, DC_TRANSPORT_SERIAL, NULL},
	{"Suunto", "D9tx",       DC_FAMILY_SUUNTO_D9, 0x1B, DC_TRANSPORT_SERIAL, NULL},
	{"Suunto", "DX",         DC_FAMILY_SUUNTO_D9, 0x1C, DC_TRANSPORT_SERIAL, NULL},
	{"Suunto", "Vyper Novo", DC_FAMILY_SUUNTO_D9, 0x1D, DC_TRANSPORT_SERIAL, NULL},
	{"Suunto", "Zoop Novo",  DC_FAMILY_SUUNTO_D9, 0x1E, DC_TRANSPORT_SERIAL, NULL},
	{"Suunto", "D4f",        DC_FAMILY_SUUNTO_D9, 0x20, DC_TRANSPORT_SERIAL, NULL},
	/* Suunto EON Steel */
	{"Suunto", "EON Steel", DC_FAMILY_SUUNTO_EONSTEEL, 0, DC_TRANSPORT_USBHID | DC_TRANSPORT_BLE, dc_filter_suunto},
	{"Suunto", "EON Core",  DC_FAMILY_SUUNTO_EONSTEEL, 1, DC_TRANSPORT_USBHID | DC_TRANSPORT_BLE, dc_filter_suunto},
	{"Suunto", "D5",        DC_FAMILY_SUUNTO_EONSTEEL, 2, DC_TRANSPORT_USBHID | DC_TRANSPORT_BLE, dc_filter_suunto},
	/* Uwatec Aladin */
	{"Uwatec", "Aladin Air Twin",     DC_FAMILY_UWATEC_ALADIN, 0x1C, DC_TRANSPORT_SERIAL, NULL},
	{"Uwatec", "Aladin Sport Plus",   DC_FAMILY_UWATEC_ALADIN, 0x3E, DC_TRANSPORT_SERIAL, NULL},
	{"Uwatec", "Aladin Pro",          DC_FAMILY_UWATEC_ALADIN, 0x3F, DC_TRANSPORT_SERIAL, NULL},
	{"Uwatec", "Aladin Air Z",        DC_FAMILY_UWATEC_ALADIN, 0x44, DC_TRANSPORT_SERIAL, NULL},
	{"Uwatec", "Aladin Air Z O2",     DC_FAMILY_UWATEC_ALADIN, 0xA4, DC_TRANSPORT_SERIAL, NULL},
	{"Uwatec", "Aladin Air Z Nitrox", DC_FAMILY_UWATEC_ALADIN, 0xF4, DC_TRANSPORT_SERIAL, NULL},
	{"Uwatec", "Aladin Pro Ultra",    DC_FAMILY_UWATEC_ALADIN, 0xFF, DC_TRANSPORT_SERIAL, NULL},
	/* Uwatec Memomouse */
	{"Uwatec", "Memomouse", DC_FAMILY_UWATEC_MEMOMOUSE, 0, DC_TRANSPORT_SERIAL, NULL},
	/* Uwatec Smart */
	{"Uwatec",   "Smart Pro",           DC_FAMILY_UWATEC_SMART, 0x10, DC_TRANSPORT_IRDA, dc_filter_uwatec},
	{"Uwatec",   "Galileo Sol",         DC_FAMILY_UWATEC_SMART, 0x11, DC_TRANSPORT_IRDA, dc_filter_uwatec},
	{"Uwatec",   "Galileo Luna",        DC_FAMILY_UWATEC_SMART, 0x11, DC_TRANSPORT_IRDA, dc_filter_uwatec},
	{"Uwatec",   "Galileo Terra",       DC_FAMILY_UWATEC_SMART, 0x11, DC_TRANSPORT_IRDA, dc_filter_uwatec},
	{"Uwatec",   "Aladin Tec",          DC_FAMILY_UWATEC_SMART, 0x12, DC_TRANSPORT_IRDA, dc_filter_uwatec},
	{"Uwatec",   "Aladin Prime",        DC_FAMILY_UWATEC_SMART, 0x12, DC_TRANSPORT_IRDA, dc_filter_uwatec},
	{"Uwatec",   "Aladin Tec 2G",       DC_FAMILY_UWATEC_SMART, 0x13, DC_TRANSPORT_IRDA, dc_filter_uwatec},
	{"Uwatec",   "Aladin 2G",           DC_FAMILY_UWATEC_SMART, 0x13, DC_TRANSPORT_IRDA, dc_filter_uwatec},
	{"Subgear",  "XP-10",               DC_FAMILY_UWATEC_SMART, 0x13, DC_TRANSPORT_IRDA, dc_filter_uwatec},
	{"Uwatec",   "Smart Com",           DC_FAMILY_UWATEC_SMART, 0x14, DC_TRANSPORT_IRDA, dc_filter_uwatec},
	{"Uwatec",   "Aladin 2G",           DC_FAMILY_UWATEC_SMART, 0x15, DC_TRANSPORT_IRDA, dc_filter_uwatec},
	{"Uwatec",   "Aladin Tec 3G",       DC_FAMILY_UWATEC_SMART, 0x15, DC_TRANSPORT_IRDA, dc_filter_uwatec},
	{"Uwatec",   "Aladin Sport",        DC_FAMILY_UWATEC_SMART, 0x15, DC_TRANSPORT_IRDA, dc_filter_uwatec},
	{"Subgear",  "XP-3G",               DC_FAMILY_UWATEC_SMART, 0x15, DC_TRANSPORT_IRDA, dc_filter_uwatec},
	{"Scubapro", "Aladin Sport Matrix", DC_FAMILY_UWATEC_SMART, 0x17, DC_TRANSPORT_BLE, dc_filter_uwatec},
	{"Scubapro", "Aladin H Matrix",     DC_FAMILY_UWATEC_SMART, 0x17, DC_TRANSPORT_BLE, dc_filter_uwatec},
	{"Uwatec",   "Smart Tec",           DC_FAMILY_UWATEC_SMART, 0x18, DC_TRANSPORT_IRDA, dc_filter_uwatec},
	{"Uwatec",   "Galileo Trimix",      DC_FAMILY_UWATEC_SMART, 0x19, DC_TRANSPORT_IRDA, dc_filter_uwatec},
	{"Uwatec",   "Smart Z",             DC_FAMILY_UWATEC_SMART, 0x1C, DC_TRANSPORT_IRDA, dc_filter_uwatec},
	{"Subgear",  "XP Air",              DC_FAMILY_UWATEC_SMART, 0x1C, DC_TRANSPORT_IRDA, dc_filter_uwatec},
	{"Scubapro", "Meridian",            DC_FAMILY_UWATEC_SMART, 0x20, DC_TRANSPORT_SERIAL, NULL},
	{"Scubapro", "Mantis",              DC_FAMILY_UWATEC_SMART, 0x20, DC_TRANSPORT_SERIAL, NULL},
	{"Scubapro", "Aladin Square",       DC_FAMILY_UWATEC_SMART, 0x22, DC_TRANSPORT_USBHID, dc_filter_uwatec},
	{"Scubapro", "Chromis",             DC_FAMILY_UWATEC_SMART, 0x24, DC_TRANSPORT_SERIAL, NULL},
	{"Scubapro", "Mantis 2",            DC_FAMILY_UWATEC_SMART, 0x26, DC_TRANSPORT_SERIAL, NULL},
	{"Scubapro", "G2",                  DC_FAMILY_UWATEC_SMART, 0x32, DC_TRANSPORT_USBHID | DC_TRANSPORT_BLE, dc_filter_uwatec},
	{"Scubapro", "G2 Console",          DC_FAMILY_UWATEC_SMART, 0x32, DC_TRANSPORT_USBHID | DC_TRANSPORT_BLE, dc_filter_uwatec},
	{"Scubapro", "G2 HUD",              DC_FAMILY_UWATEC_SMART, 0x42, DC_TRANSPORT_USBHID | DC_TRANSPORT_BLE, dc_filter_uwatec},
	/* Reefnet */
	{"Reefnet", "Sensus",       DC_FAMILY_REEFNET_SENSUS, 1, DC_TRANSPORT_SERIAL, NULL},
	{"Reefnet", "Sensus Pro",   DC_FAMILY_REEFNET_SENSUSPRO, 2, DC_TRANSPORT_SERIAL, NULL},
	{"Reefnet", "Sensus Ultra", DC_FAMILY_REEFNET_SENSUSULTRA, 3, DC_TRANSPORT_SERIAL, NULL},
	/* Oceanic VT Pro */
	{"Aeris",    "500 AI",     DC_FAMILY_OCEANIC_VTPRO, 0x4151, DC_TRANSPORT_SERIAL, NULL},
	{"Oceanic",  "Versa Pro",  DC_FAMILY_OCEANIC_VTPRO, 0x4155, DC_TRANSPORT_SERIAL, NULL},
	{"Aeris",    "Atmos 2",    DC_FAMILY_OCEANIC_VTPRO, 0x4158, DC_TRANSPORT_SERIAL, NULL},
	{"Oceanic",  "Pro Plus 2", DC_FAMILY_OCEANIC_VTPRO, 0x4159, DC_TRANSPORT_SERIAL, NULL},
	{"Aeris",    "Atmos AI",   DC_FAMILY_OCEANIC_VTPRO, 0x4244, DC_TRANSPORT_SERIAL, NULL},
	{"Oceanic",  "VT Pro",     DC_FAMILY_OCEANIC_VTPRO, 0x4245, DC_TRANSPORT_SERIAL, NULL},
	{"Sherwood", "Wisdom",     DC_FAMILY_OCEANIC_VTPRO, 0x4246, DC_TRANSPORT_SERIAL, NULL},
	{"Aeris",    "Elite",      DC_FAMILY_OCEANIC_VTPRO, 0x424F, DC_TRANSPORT_SERIAL, NULL},
	/* Oceanic Veo 250 */
	{"Genesis", "React Pro", DC_FAMILY_OCEANIC_VEO250, 0x4247, DC_TRANSPORT_SERIAL, NULL},
	{"Oceanic", "Veo 200",   DC_FAMILY_OCEANIC_VEO250, 0x424B, DC_TRANSPORT_SERIAL, NULL},
	{"Oceanic", "Veo 250",   DC_FAMILY_OCEANIC_VEO250, 0x424C, DC_TRANSPORT_SERIAL, NULL},
	{"Seemann", "XP5",       DC_FAMILY_OCEANIC_VEO250, 0x4251, DC_TRANSPORT_SERIAL, NULL},
	{"Oceanic", "Veo 180",   DC_FAMILY_OCEANIC_VEO250, 0x4252, DC_TRANSPORT_SERIAL, NULL},
	{"Aeris",   "XR-2",      DC_FAMILY_OCEANIC_VEO250, 0x4255, DC_TRANSPORT_SERIAL, NULL},
	{"Sherwood", "Insight",  DC_FAMILY_OCEANIC_VEO250, 0x425A, DC_TRANSPORT_SERIAL, NULL},
	{"Hollis",  "DG02",      DC_FAMILY_OCEANIC_VEO250, 0x4352, DC_TRANSPORT_SERIAL, NULL},
	/* Oceanic Atom 2.0 */
	{"Oceanic",  "Atom 1.0",            DC_FAMILY_OCEANIC_ATOM2, 0x4250, DC_TRANSPORT_SERIAL, NULL},
	{"Aeris",    "Epic",                DC_FAMILY_OCEANIC_ATOM2, 0x4257, DC_TRANSPORT_SERIAL, NULL},
	{"Oceanic",  "VT3",                 DC_FAMILY_OCEANIC_ATOM2, 0x4258, DC_TRANSPORT_SERIAL, NULL},
	{"Aeris",    "Elite T3",            DC_FAMILY_OCEANIC_ATOM2, 0x4259, DC_TRANSPORT_SERIAL, NULL},
	{"Oceanic",  "Atom 2.0",            DC_FAMILY_OCEANIC_ATOM2, 0x4342, DC_TRANSPORT_SERIAL, NULL},
	{"Oceanic",  "Geo",                 DC_FAMILY_OCEANIC_ATOM2, 0x4344, DC_TRANSPORT_SERIAL, NULL},
	{"Aeris",    "Manta",               DC_FAMILY_OCEANIC_ATOM2, 0x4345, DC_TRANSPORT_SERIAL, NULL},
	{"Aeris",    "XR-1 NX",             DC_FAMILY_OCEANIC_ATOM2, 0x4346, DC_TRANSPORT_SERIAL, NULL},
	{"Oceanic",  "Datamask",            DC_FAMILY_OCEANIC_ATOM2, 0x4347, DC_TRANSPORT_SERIAL, NULL},
	{"Aeris",    "Compumask",           DC_FAMILY_OCEANIC_ATOM2, 0x4348, DC_TRANSPORT_SERIAL, NULL},
	{"Aeris",    "F10",                 DC_FAMILY_OCEANIC_ATOM2, 0x434D, DC_TRANSPORT_SERIAL, NULL},
	{"Oceanic",  "OC1",                 DC_FAMILY_OCEANIC_ATOM2, 0x434E, DC_TRANSPORT_SERIAL, NULL},
	{"Sherwood", "Wisdom 2",            DC_FAMILY_OCEANIC_ATOM2, 0x4350, DC_TRANSPORT_SERIAL, NULL},
	{"Sherwood", "Insight 2",           DC_FAMILY_OCEANIC_ATOM2, 0x4353, DC_TRANSPORT_SERIAL, NULL},
	{"Genesis",  "React Pro White",     DC_FAMILY_OCEANIC_ATOM2, 0x4354, DC_TRANSPORT_SERIAL, NULL},
	{"Tusa",     "Element II (IQ-750)", DC_FAMILY_OCEANIC_ATOM2, 0x4357, DC_TRANSPORT_SERIAL, NULL},
	{"Oceanic",  "Veo 1.0",             DC_FAMILY_OCEANIC_ATOM2, 0x4358, DC_TRANSPORT_SERIAL, NULL},
	{"Oceanic",  "Veo 2.0",             DC_FAMILY_OCEANIC_ATOM2, 0x4359, DC_TRANSPORT_SERIAL, NULL},
	{"Oceanic",  "Veo 3.0",             DC_FAMILY_OCEANIC_ATOM2, 0x435A, DC_TRANSPORT_SERIAL, NULL},
	{"Tusa",     "Zen (IQ-900)",        DC_FAMILY_OCEANIC_ATOM2, 0x4441, DC_TRANSPORT_SERIAL, NULL},
	{"Tusa",     "Zen Air (IQ-950)",    DC_FAMILY_OCEANIC_ATOM2, 0x4442, DC_TRANSPORT_SERIAL, NULL},
	{"Aeris",    "Atmos AI 2",          DC_FAMILY_OCEANIC_ATOM2, 0x4443, DC_TRANSPORT_SERIAL, NULL},
	{"Oceanic",  "Pro Plus 2.1",        DC_FAMILY_OCEANIC_ATOM2, 0x4444, DC_TRANSPORT_SERIAL, NULL},
	{"Oceanic",  "Geo 2.0",             DC_FAMILY_OCEANIC_ATOM2, 0x4446, DC_TRANSPORT_SERIAL, NULL},
	{"Oceanic",  "VT4",                 DC_FAMILY_OCEANIC_ATOM2, 0x4447, DC_TRANSPORT_SERIAL, NULL},
	{"Oceanic",  "OC1",                 DC_FAMILY_OCEANIC_ATOM2, 0x4449, DC_TRANSPORT_SERIAL, NULL},
	{"Beuchat",  "Voyager 2G",          DC_FAMILY_OCEANIC_ATOM2, 0x444B, DC_TRANSPORT_SERIAL, NULL},
	{"Oceanic",  "Atom 3.0",            DC_FAMILY_OCEANIC_ATOM2, 0x444C, DC_TRANSPORT_SERIAL, NULL},
	{"Hollis",   "DG03",                DC_FAMILY_OCEANIC_ATOM2, 0x444D, DC_TRANSPORT_SERIAL, NULL},
	{"Oceanic",  "OCS",                 DC_FAMILY_OCEANIC_ATOM2, 0x4450, DC_TRANSPORT_SERIAL, NULL},
	{"Oceanic",  "OC1",                 DC_FAMILY_OCEANIC_ATOM2, 0x4451, DC_TRANSPORT_SERIAL, NULL},
	{"Oceanic",  "VT 4.1",              DC_FAMILY_OCEANIC_ATOM2, 0x4452, DC_TRANSPORT_SERIAL, NULL},
	{"Aeris",    "Epic",                DC_FAMILY_OCEANIC_ATOM2, 0x4453, DC_TRANSPORT_SERIAL, NULL},
	{"Aeris",    "Elite T3",            DC_FAMILY_OCEANIC_ATOM2, 0x4455, DC_TRANSPORT_SERIAL, NULL},
	{"Oceanic",  "Atom 3.1",            DC_FAMILY_OCEANIC_ATOM2, 0x4456, DC_TRANSPORT_SERIAL, NULL},
	{"Aeris",    "A300 AI",             DC_FAMILY_OCEANIC_ATOM2, 0x4457, DC_TRANSPORT_SERIAL, NULL},
	{"Sherwood", "Wisdom 3",            DC_FAMILY_OCEANIC_ATOM2, 0x4458, DC_TRANSPORT_SERIAL, NULL},
	{"Aeris",    "A300",                DC_FAMILY_OCEANIC_ATOM2, 0x445A, DC_TRANSPORT_SERIAL, NULL},
	{"Hollis",   "TX1",                 DC_FAMILY_OCEANIC_ATOM2, 0x4542, DC_TRANSPORT_SERIAL, NULL},
	{"Beuchat",  "Mundial 2",           DC_FAMILY_OCEANIC_ATOM2, 0x4543, DC_TRANSPORT_SERIAL, NULL},
	{"Sherwood", "Amphos",              DC_FAMILY_OCEANIC_ATOM2, 0x4545, DC_TRANSPORT_SERIAL, NULL},
	{"Sherwood", "Amphos Air",          DC_FAMILY_OCEANIC_ATOM2, 0x4546, DC_TRANSPORT_SERIAL, NULL},
	{"Oceanic",  "Pro Plus 3",          DC_FAMILY_OCEANIC_ATOM2, 0x4548, DC_TRANSPORT_SERIAL, NULL},
	{"Aeris",    "F11",                 DC_FAMILY_OCEANIC_ATOM2, 0x4549, DC_TRANSPORT_SERIAL, NULL},
	{"Oceanic",  "OCi",                 DC_FAMILY_OCEANIC_ATOM2, 0x454B, DC_TRANSPORT_SERIAL, NULL},
	{"Aeris",    "A300CS",              DC_FAMILY_OCEANIC_ATOM2, 0x454C, DC_TRANSPORT_SERIAL, NULL},
	{"Tusa",     "Talis",               DC_FAMILY_OCEANIC_ATOM2, 0x454E, DC_TRANSPORT_SERIAL, NULL},
	{"Beuchat",  "Mundial 3",           DC_FAMILY_OCEANIC_ATOM2, 0x4550, DC_TRANSPORT_SERIAL, NULL},
	{"Oceanic",  "Pro Plus X",          DC_FAMILY_OCEANIC_ATOM2, 0x4552, DC_TRANSPORT_SERIAL | DC_TRANSPORT_BLE, NULL},
	{"Oceanic",  "F10",                 DC_FAMILY_OCEANIC_ATOM2, 0x4553, DC_TRANSPORT_SERIAL, NULL},
	{"Oceanic",  "F11",                 DC_FAMILY_OCEANIC_ATOM2, 0x4554, DC_TRANSPORT_SERIAL, NULL},
	{"Subgear",  "XP-Air",              DC_FAMILY_OCEANIC_ATOM2, 0x4555, DC_TRANSPORT_SERIAL, NULL},
	{"Sherwood", "Vision",              DC_FAMILY_OCEANIC_ATOM2, 0x4556, DC_TRANSPORT_SERIAL, NULL},
	{"Oceanic",  "VTX",                 DC_FAMILY_OCEANIC_ATOM2, 0x4557, DC_TRANSPORT_SERIAL, NULL},
	{"Aqualung", "i300",                DC_FAMILY_OCEANIC_ATOM2, 0x4559, DC_TRANSPORT_SERIAL, NULL},
	{"Aqualung", "i750TC",              DC_FAMILY_OCEANIC_ATOM2, 0x455A, DC_TRANSPORT_SERIAL | DC_TRANSPORT_BLUETOOTH, NULL},
	{"Aqualung", "i450T",               DC_FAMILY_OCEANIC_ATOM2, 0x4641, DC_TRANSPORT_SERIAL, NULL},
	{"Aqualung", "i550",                DC_FAMILY_OCEANIC_ATOM2, 0x4642, DC_TRANSPORT_SERIAL, NULL},
	{"Aqualung", "i200",                DC_FAMILY_OCEANIC_ATOM2, 0x4646, DC_TRANSPORT_SERIAL, NULL},
	{"Aqualung", "i300C",               DC_FAMILY_OCEANIC_ATOM2, 0x4648, DC_TRANSPORT_SERIAL | DC_TRANSPORT_BLE, NULL},
	{"Aqualung", "i200C",               DC_FAMILY_OCEANIC_ATOM2, 0x4649, DC_TRANSPORT_SERIAL | DC_TRANSPORT_BLE, NULL},
	{"Aqualung", "i100",                DC_FAMILY_OCEANIC_ATOM2, 0x464E, DC_TRANSPORT_SERIAL, NULL},
<<<<<<< HEAD
	{"Aqualung", "i770R",               DC_FAMILY_OCEANIC_ATOM2, 0x4651, DC_TRANSPORT_SERIAL | DC_TRANSPORT_BLE, NULL},
	{"Aqualung", "i550C",               DC_FAMILY_OCEANIC_ATOM2, 0x4652, DC_TRANSPORT_SERIAL | DC_TRANSPORT_BLE, NULL},
	{"Oceanic", "Geo 4.0",              DC_FAMILY_OCEANIC_ATOM2, 0x4653, DC_TRANSPORT_SERIAL | DC_TRANSPORT_BLE, NULL},
=======
	{"Aqualung", "i770R",               DC_FAMILY_OCEANIC_ATOM2, 0x4651, DC_TRANSPORT_SERIAL, NULL},
	{"Aqualung", "i550C",               DC_FAMILY_OCEANIC_ATOM2, 0x4652, DC_TRANSPORT_SERIAL, NULL},
	{"Oceanic",  "Geo 4.0",             DC_FAMILY_OCEANIC_ATOM2, 0x4653, DC_TRANSPORT_SERIAL, NULL},
>>>>>>> e215d102
	/* Mares Nemo */
	{"Mares", "Nemo",         DC_FAMILY_MARES_NEMO, 0, DC_TRANSPORT_SERIAL, NULL},
	{"Mares", "Nemo Steel",   DC_FAMILY_MARES_NEMO, 0, DC_TRANSPORT_SERIAL, NULL},
	{"Mares", "Nemo Titanium",DC_FAMILY_MARES_NEMO, 0, DC_TRANSPORT_SERIAL, NULL},
	{"Mares", "Nemo Excel",   DC_FAMILY_MARES_NEMO, 17, DC_TRANSPORT_SERIAL, NULL},
	{"Mares", "Nemo Apneist", DC_FAMILY_MARES_NEMO, 18, DC_TRANSPORT_SERIAL, NULL},
	/* Mares Puck */
	{"Mares", "Puck",      DC_FAMILY_MARES_PUCK, 7, DC_TRANSPORT_SERIAL, NULL},
	{"Mares", "Puck Air",  DC_FAMILY_MARES_PUCK, 19, DC_TRANSPORT_SERIAL, NULL},
	{"Mares", "Nemo Air",  DC_FAMILY_MARES_PUCK, 4, DC_TRANSPORT_SERIAL, NULL},
	{"Mares", "Nemo Wide", DC_FAMILY_MARES_PUCK, 1, DC_TRANSPORT_SERIAL, NULL},
	/* Mares Darwin */
	{"Mares", "Darwin",     DC_FAMILY_MARES_DARWIN , 0, DC_TRANSPORT_SERIAL, NULL},
	{"Mares", "M1",         DC_FAMILY_MARES_DARWIN , 0, DC_TRANSPORT_SERIAL, NULL},
	{"Mares", "M2",         DC_FAMILY_MARES_DARWIN , 0, DC_TRANSPORT_SERIAL, NULL},
	{"Mares", "Darwin Air", DC_FAMILY_MARES_DARWIN , 1, DC_TRANSPORT_SERIAL, NULL},
	{"Mares", "Airlab",     DC_FAMILY_MARES_DARWIN , 1, DC_TRANSPORT_SERIAL, NULL},
	/* Mares Icon HD */
	{"Mares", "Matrix",            DC_FAMILY_MARES_ICONHD , 0x0F, DC_TRANSPORT_SERIAL, NULL},
	{"Mares", "Smart",             DC_FAMILY_MARES_ICONHD , 0x000010, DC_TRANSPORT_SERIAL | DC_TRANSPORT_BLE, dc_filter_mares},
	{"Mares", "Smart Apnea",       DC_FAMILY_MARES_ICONHD , 0x010010, DC_TRANSPORT_SERIAL | DC_TRANSPORT_BLE, dc_filter_mares},
	{"Mares", "Icon HD",           DC_FAMILY_MARES_ICONHD , 0x14, DC_TRANSPORT_SERIAL, NULL},
	{"Mares", "Icon HD Net Ready", DC_FAMILY_MARES_ICONHD , 0x15, DC_TRANSPORT_SERIAL, NULL},
	{"Mares", "Puck Pro",          DC_FAMILY_MARES_ICONHD , 0x18, DC_TRANSPORT_SERIAL | DC_TRANSPORT_BLE, dc_filter_mares},
	{"Mares", "Nemo Wide 2",       DC_FAMILY_MARES_ICONHD , 0x19, DC_TRANSPORT_SERIAL, NULL},
	{"Mares", "Genius",            DC_FAMILY_MARES_ICONHD , 0x1C, DC_TRANSPORT_SERIAL | DC_TRANSPORT_BLE, dc_filter_mares},
	{"Mares", "Puck 2",            DC_FAMILY_MARES_ICONHD , 0x1F, DC_TRANSPORT_SERIAL, NULL},
	{"Mares", "Quad Air",          DC_FAMILY_MARES_ICONHD , 0x23, DC_TRANSPORT_SERIAL | DC_TRANSPORT_BLE, dc_filter_mares},
	{"Mares", "Smart Air",         DC_FAMILY_MARES_ICONHD , 0x24, DC_TRANSPORT_SERIAL | DC_TRANSPORT_BLE, dc_filter_mares},
	{"Mares", "Quad",              DC_FAMILY_MARES_ICONHD , 0x29, DC_TRANSPORT_SERIAL | DC_TRANSPORT_BLE, dc_filter_mares},
	/* Heinrichs Weikamp */
	{"Heinrichs Weikamp", "OSTC",     DC_FAMILY_HW_OSTC, 0, DC_TRANSPORT_SERIAL, NULL},
	{"Heinrichs Weikamp", "OSTC Mk2", DC_FAMILY_HW_OSTC, 1, DC_TRANSPORT_SERIAL, NULL},
	{"Heinrichs Weikamp", "OSTC 2N",  DC_FAMILY_HW_OSTC, 2, DC_TRANSPORT_SERIAL, NULL},
	{"Heinrichs Weikamp", "OSTC 2C",  DC_FAMILY_HW_OSTC, 3, DC_TRANSPORT_SERIAL, NULL},
	{"Heinrichs Weikamp", "Frog",     DC_FAMILY_HW_FROG, 0, DC_TRANSPORT_SERIAL | DC_TRANSPORT_BLUETOOTH, dc_filter_hw},
	{"Heinrichs Weikamp", "OSTC 2",     DC_FAMILY_HW_OSTC3, 0x11, DC_TRANSPORT_SERIAL | DC_TRANSPORT_BLUETOOTH | DC_TRANSPORT_BLE, dc_filter_hw},
	{"Heinrichs Weikamp", "OSTC 2",     DC_FAMILY_HW_OSTC3, 0x13, DC_TRANSPORT_SERIAL | DC_TRANSPORT_BLUETOOTH | DC_TRANSPORT_BLE, dc_filter_hw},
	{"Heinrichs Weikamp", "OSTC 2",     DC_FAMILY_HW_OSTC3, 0x1B, DC_TRANSPORT_SERIAL | DC_TRANSPORT_BLUETOOTH | DC_TRANSPORT_BLE, dc_filter_hw},
	{"Heinrichs Weikamp", "OSTC 3",     DC_FAMILY_HW_OSTC3, 0x0A, DC_TRANSPORT_SERIAL, NULL},
	{"Heinrichs Weikamp", "OSTC Plus",  DC_FAMILY_HW_OSTC3, 0x13, DC_TRANSPORT_SERIAL | DC_TRANSPORT_BLUETOOTH | DC_TRANSPORT_BLE, dc_filter_hw},
	{"Heinrichs Weikamp", "OSTC Plus",  DC_FAMILY_HW_OSTC3, 0x1A, DC_TRANSPORT_SERIAL | DC_TRANSPORT_BLUETOOTH | DC_TRANSPORT_BLE, dc_filter_hw},
	{"Heinrichs Weikamp", "OSTC 4",     DC_FAMILY_HW_OSTC3, 0x3B, DC_TRANSPORT_SERIAL | DC_TRANSPORT_BLUETOOTH | DC_TRANSPORT_BLE, dc_filter_hw},
	{"Heinrichs Weikamp", "OSTC cR",    DC_FAMILY_HW_OSTC3, 0x05, DC_TRANSPORT_SERIAL, NULL},
	{"Heinrichs Weikamp", "OSTC cR",    DC_FAMILY_HW_OSTC3, 0x07, DC_TRANSPORT_SERIAL, NULL},
	{"Heinrichs Weikamp", "OSTC Sport", DC_FAMILY_HW_OSTC3, 0x12, DC_TRANSPORT_SERIAL | DC_TRANSPORT_BLUETOOTH | DC_TRANSPORT_BLE, dc_filter_hw},
	{"Heinrichs Weikamp", "OSTC Sport", DC_FAMILY_HW_OSTC3, 0x13, DC_TRANSPORT_SERIAL | DC_TRANSPORT_BLUETOOTH | DC_TRANSPORT_BLE, dc_filter_hw},
	{"Heinrichs Weikamp", "OSTC 2 TR",  DC_FAMILY_HW_OSTC3, 0x33, DC_TRANSPORT_SERIAL | DC_TRANSPORT_BLUETOOTH | DC_TRANSPORT_BLE, dc_filter_hw},
	/* Cressi Edy */
	{"Tusa",   "IQ-700", DC_FAMILY_CRESSI_EDY, 0x05, DC_TRANSPORT_SERIAL, NULL},
	{"Cressi", "Edy",    DC_FAMILY_CRESSI_EDY, 0x08, DC_TRANSPORT_SERIAL, NULL},
	/* Cressi Leonardo */
	{"Cressi", "Leonardo", DC_FAMILY_CRESSI_LEONARDO, 1, DC_TRANSPORT_SERIAL, NULL},
	{"Cressi", "Giotto",   DC_FAMILY_CRESSI_LEONARDO, 4, DC_TRANSPORT_SERIAL, NULL},
	{"Cressi", "Newton",   DC_FAMILY_CRESSI_LEONARDO, 5, DC_TRANSPORT_SERIAL, NULL},
	{"Cressi", "Drake",    DC_FAMILY_CRESSI_LEONARDO, 6, DC_TRANSPORT_SERIAL, NULL},
	/* Cressi Goa */
	{"Cressi", "Cartesio", DC_FAMILY_CRESSI_GOA, 1, DC_TRANSPORT_SERIAL, NULL},
	{"Cressi", "Goa",      DC_FAMILY_CRESSI_GOA, 2, DC_TRANSPORT_SERIAL, NULL},
	/* Zeagle N2iTiON3 */
	{"Zeagle",    "N2iTiON3",   DC_FAMILY_ZEAGLE_N2ITION3, 0, DC_TRANSPORT_SERIAL, NULL},
	{"Apeks",     "Quantum X",  DC_FAMILY_ZEAGLE_N2ITION3, 0, DC_TRANSPORT_SERIAL, NULL},
	{"Dive Rite", "NiTek Trio", DC_FAMILY_ZEAGLE_N2ITION3, 0, DC_TRANSPORT_SERIAL, NULL},
	{"Scubapro",  "XTender 5",  DC_FAMILY_ZEAGLE_N2ITION3, 0, DC_TRANSPORT_SERIAL, NULL},
	/* Atomic Aquatics Cobalt */
	{"Atomic Aquatics", "Cobalt", DC_FAMILY_ATOMICS_COBALT, 0, DC_TRANSPORT_USB, NULL},
	{"Atomic Aquatics", "Cobalt 2", DC_FAMILY_ATOMICS_COBALT, 2, DC_TRANSPORT_USB, NULL},
	/* Shearwater Predator */
	{"Shearwater", "Predator", DC_FAMILY_SHEARWATER_PREDATOR, 2, DC_TRANSPORT_SERIAL | DC_TRANSPORT_BLUETOOTH, dc_filter_shearwater},
	/* Shearwater Petrel */
	{"Shearwater", "Petrel",    DC_FAMILY_SHEARWATER_PETREL, 3, DC_TRANSPORT_SERIAL | DC_TRANSPORT_BLUETOOTH, dc_filter_shearwater},
	{"Shearwater", "Petrel 2",  DC_FAMILY_SHEARWATER_PETREL, 3, DC_TRANSPORT_SERIAL | DC_TRANSPORT_BLUETOOTH | DC_TRANSPORT_BLE, dc_filter_shearwater},
	{"Shearwater", "Nerd",      DC_FAMILY_SHEARWATER_PETREL, 4, DC_TRANSPORT_SERIAL | DC_TRANSPORT_BLUETOOTH, dc_filter_shearwater},
	{"Shearwater", "Perdix",    DC_FAMILY_SHEARWATER_PETREL, 5, DC_TRANSPORT_SERIAL | DC_TRANSPORT_BLUETOOTH | DC_TRANSPORT_BLE, dc_filter_shearwater},
	{"Shearwater", "Perdix AI", DC_FAMILY_SHEARWATER_PETREL, 6, DC_TRANSPORT_BLE, dc_filter_shearwater},
	{"Shearwater", "Nerd 2",    DC_FAMILY_SHEARWATER_PETREL, 7, DC_TRANSPORT_BLE, dc_filter_shearwater},
	{"Shearwater", "Teric",     DC_FAMILY_SHEARWATER_PETREL, 8, DC_TRANSPORT_BLE, dc_filter_shearwater},
	/* Dive Rite NiTek Q */
	{"Dive Rite", "NiTek Q",   DC_FAMILY_DIVERITE_NITEKQ, 0, DC_TRANSPORT_SERIAL, NULL},
	/* Citizen Hyper Aqualand */
	{"Citizen", "Hyper Aqualand", DC_FAMILY_CITIZEN_AQUALAND, 0, DC_TRANSPORT_SERIAL, NULL},
	/* DiveSystem/Ratio iDive */
	{"DiveSystem", "Orca",          DC_FAMILY_DIVESYSTEM_IDIVE, 0x02, DC_TRANSPORT_SERIAL, NULL},
	{"DiveSystem", "iDive Pro",     DC_FAMILY_DIVESYSTEM_IDIVE, 0x03, DC_TRANSPORT_SERIAL, NULL},
	{"DiveSystem", "iDive DAN",     DC_FAMILY_DIVESYSTEM_IDIVE, 0x04, DC_TRANSPORT_SERIAL, NULL},
	{"DiveSystem", "iDive Tech",    DC_FAMILY_DIVESYSTEM_IDIVE, 0x05, DC_TRANSPORT_SERIAL, NULL},
	{"DiveSystem", "iDive Reb",     DC_FAMILY_DIVESYSTEM_IDIVE, 0x06, DC_TRANSPORT_SERIAL, NULL},
	{"DiveSystem", "iDive Stealth", DC_FAMILY_DIVESYSTEM_IDIVE, 0x07, DC_TRANSPORT_SERIAL, NULL},
	{"DiveSystem", "iDive Free",    DC_FAMILY_DIVESYSTEM_IDIVE, 0x08, DC_TRANSPORT_SERIAL, NULL},
	{"DiveSystem", "iDive Easy",    DC_FAMILY_DIVESYSTEM_IDIVE, 0x09, DC_TRANSPORT_SERIAL, NULL},
	{"DiveSystem", "iDive X3M",     DC_FAMILY_DIVESYSTEM_IDIVE, 0x0A, DC_TRANSPORT_SERIAL, NULL},
	{"DiveSystem", "iDive Deep",    DC_FAMILY_DIVESYSTEM_IDIVE, 0x0B, DC_TRANSPORT_SERIAL, NULL},
	{"Ratio",      "iX3M GPS Pro ", DC_FAMILY_DIVESYSTEM_IDIVE, 0x21, DC_TRANSPORT_SERIAL | DC_TRANSPORT_BLUETOOTH, dc_filter_divesystem},
	{"Ratio",      "iX3M GPS Easy", DC_FAMILY_DIVESYSTEM_IDIVE, 0x22, DC_TRANSPORT_SERIAL | DC_TRANSPORT_BLUETOOTH, dc_filter_divesystem},
	{"Ratio",      "iX3M GPS Deep", DC_FAMILY_DIVESYSTEM_IDIVE, 0x23, DC_TRANSPORT_SERIAL | DC_TRANSPORT_BLUETOOTH, dc_filter_divesystem},
	{"Ratio",      "iX3M GPS Tech+",DC_FAMILY_DIVESYSTEM_IDIVE, 0x24, DC_TRANSPORT_SERIAL | DC_TRANSPORT_BLUETOOTH, dc_filter_divesystem},
	{"Ratio",      "iX3M GPS Reb",  DC_FAMILY_DIVESYSTEM_IDIVE, 0x25, DC_TRANSPORT_SERIAL | DC_TRANSPORT_BLUETOOTH, dc_filter_divesystem},
	{"Ratio",      "iX3M GPS Fancy",DC_FAMILY_DIVESYSTEM_IDIVE, 0x26, DC_TRANSPORT_SERIAL | DC_TRANSPORT_BLUETOOTH, dc_filter_divesystem},
	{"Ratio",      "iX3M Pro Fancy",DC_FAMILY_DIVESYSTEM_IDIVE, 0x31, DC_TRANSPORT_SERIAL, NULL},
	{"Ratio",      "iX3M Pro Easy", DC_FAMILY_DIVESYSTEM_IDIVE, 0x32, DC_TRANSPORT_SERIAL, NULL},
	{"Ratio",      "iX3M Pro Pro",  DC_FAMILY_DIVESYSTEM_IDIVE, 0x33, DC_TRANSPORT_SERIAL, NULL},
	{"Ratio",      "iX3M Pro Deep", DC_FAMILY_DIVESYSTEM_IDIVE, 0x34, DC_TRANSPORT_SERIAL, NULL},
	{"Ratio",      "iX3M Pro Tech+",DC_FAMILY_DIVESYSTEM_IDIVE, 0x35, DC_TRANSPORT_SERIAL, NULL},
	{"Ratio",      "iX3M Pro Reb",  DC_FAMILY_DIVESYSTEM_IDIVE, 0x36, DC_TRANSPORT_SERIAL, NULL},
	{"Ratio",      "iDive Free",    DC_FAMILY_DIVESYSTEM_IDIVE, 0x40, DC_TRANSPORT_SERIAL, NULL},
	{"Ratio",      "iDive Fancy",   DC_FAMILY_DIVESYSTEM_IDIVE, 0x41, DC_TRANSPORT_SERIAL, NULL},
	{"Ratio",      "iDive Easy",    DC_FAMILY_DIVESYSTEM_IDIVE, 0x42, DC_TRANSPORT_SERIAL, NULL},
	{"Ratio",      "iDive Pro",     DC_FAMILY_DIVESYSTEM_IDIVE, 0x43, DC_TRANSPORT_SERIAL, NULL},
	{"Ratio",      "iDive Deep",    DC_FAMILY_DIVESYSTEM_IDIVE, 0x44, DC_TRANSPORT_SERIAL, NULL},
	{"Ratio",      "iDive Tech+",   DC_FAMILY_DIVESYSTEM_IDIVE, 0x45, DC_TRANSPORT_SERIAL, NULL},
	{"Ratio",      "iDive Reb",     DC_FAMILY_DIVESYSTEM_IDIVE, 0x46, DC_TRANSPORT_SERIAL, NULL},
	{"Ratio",      "iDive Color Free", DC_FAMILY_DIVESYSTEM_IDIVE, 0x50, DC_TRANSPORT_SERIAL, NULL},
	{"Ratio",      "iDive Color Fancy",DC_FAMILY_DIVESYSTEM_IDIVE, 0x51, DC_TRANSPORT_SERIAL, NULL},
	{"Ratio",      "iDive Color Easy", DC_FAMILY_DIVESYSTEM_IDIVE, 0x52, DC_TRANSPORT_SERIAL, NULL},
	{"Ratio",      "iDive Color Pro",  DC_FAMILY_DIVESYSTEM_IDIVE, 0x53, DC_TRANSPORT_SERIAL, NULL},
	{"Ratio",      "iDive Color Deep", DC_FAMILY_DIVESYSTEM_IDIVE, 0x54, DC_TRANSPORT_SERIAL, NULL},
	{"Ratio",      "iDive Color Tech+",DC_FAMILY_DIVESYSTEM_IDIVE, 0x55, DC_TRANSPORT_SERIAL, NULL},
	{"Ratio",      "iDive Color Reb",  DC_FAMILY_DIVESYSTEM_IDIVE, 0x56, DC_TRANSPORT_SERIAL, NULL},
	{"Seac",       "Jack",          DC_FAMILY_DIVESYSTEM_IDIVE, 0x1000, DC_TRANSPORT_SERIAL, NULL},
	{"Seac",       "Guru",          DC_FAMILY_DIVESYSTEM_IDIVE, 0x1002, DC_TRANSPORT_SERIAL, NULL},
	/* Cochran Commander */
	{"Cochran", "Commander TM", DC_FAMILY_COCHRAN_COMMANDER, 0, DC_TRANSPORT_SERIAL, NULL},
	{"Cochran", "Commander I",  DC_FAMILY_COCHRAN_COMMANDER, 1, DC_TRANSPORT_SERIAL, NULL},
	{"Cochran", "Commander II", DC_FAMILY_COCHRAN_COMMANDER, 2, DC_TRANSPORT_SERIAL, NULL},
	{"Cochran", "EMC-14",       DC_FAMILY_COCHRAN_COMMANDER, 3, DC_TRANSPORT_SERIAL, NULL},
	{"Cochran", "EMC-16",       DC_FAMILY_COCHRAN_COMMANDER, 4, DC_TRANSPORT_SERIAL, NULL},
	{"Cochran", "EMC-20H",      DC_FAMILY_COCHRAN_COMMANDER, 5, DC_TRANSPORT_SERIAL, NULL},
	/* Tecdiving DiveComputer.eu */
	{"Tecdiving", "DiveComputer.eu", DC_FAMILY_TECDIVING_DIVECOMPUTEREU, 0, DC_TRANSPORT_SERIAL | DC_TRANSPORT_BLUETOOTH, dc_filter_tecdiving},
	/* Garmin */
	{"Garmin", "Descent Mk1", DC_FAMILY_GARMIN, 2859, DC_TRANSPORT_USBSTORAGE, dc_filter_garmin},
	/* Deepblu */
	{"Deepblu", "Cosmiq+", DC_FAMILY_DEEPBLU, 0, DC_TRANSPORT_BLE, dc_filter_deepblu},
};

static int
dc_match_name (const void *key, const void *value)
{
	const char *k = (const char *) key;
	const char *v = *(const char * const *) value;

	return strcasecmp (k, v) == 0;
}

static int
dc_match_prefix (const void *key, const void *value)
{
	const char *k = (const char *) key;
	const char *v = *(const char * const *) value;

	return strncasecmp (k, v, strlen (v)) == 0;
}

static int
dc_match_devname (const void *key, const void *value)
{
	const char *k = (const char *) key;
	const char *v = *(const char * const *) value;

	return strncmp (k, v, strlen (v)) == 0;
}

static int
dc_match_usb (const void *key, const void *value)
{
	const dc_usb_desc_t *k = (const dc_usb_desc_t *) key;
	const dc_usb_desc_t *v = (const dc_usb_desc_t *) value;

	return k->vid == v->vid && k->pid == v->pid;
}

static int
dc_match_number_with_prefix (const void *key, const void *value)
{
	const char *str = (const char *) key;
	const char *prefix = *(const char * const *) value;

	size_t n = strlen (prefix);

	if (strncmp (str, prefix, n) != 0) {
		return 0;
	}

	while (str[n] != 0) {
		const char c = str[n];
		if (c < '0' || c > '9') {
			return 0;
		}
		n++;
	}

	return 1;
}

static int
dc_filter_internal (const void *key, const void *values, size_t count, size_t size, dc_match_t match)
{
	if (key == NULL)
		return 0;

	for (size_t i = 0; i < count; ++i) {
		if (match (key, (const unsigned char *) values + i * size)) {
			return 1;
		}
	}

	return count == 0;
}

static const char * const rfcomm[] = {
#if defined (__linux__)
	"/dev/rfcomm",
#endif
	NULL
};

static int dc_filter_uwatec (dc_transport_t transport, const void *userdata)
{
	static const char * const irda[] = {
		"Aladin Smart Com",
		"Aladin Smart Pro",
		"Aladin Smart Tec",
		"Aladin Smart Z",
		"Uwatec Aladin",
		"UWATEC Galileo",
		"UWATEC Galileo Sol",
	};
	static const dc_usb_desc_t usbhid[] = {
		{0x2e6c, 0x3201}, // G2
		{0x2e6c, 0x3211}, // G2 Console
		{0x2e6c, 0x4201}, // G2 HUD
		{0xc251, 0x2006}, // Aladin Square
	};
	static const char * const bluetooth[] = {
		"G2",
		"Aladin",
		"HUD",
	};

	if (transport == DC_TRANSPORT_IRDA) {
		return DC_FILTER_INTERNAL (userdata, irda, 0, dc_match_name);
	} else if (transport == DC_TRANSPORT_USBHID) {
		return DC_FILTER_INTERNAL (userdata, usbhid, 0, dc_match_usb);
	} else if (transport == DC_TRANSPORT_BLE) {
		return DC_FILTER_INTERNAL (userdata, bluetooth, 0, dc_match_name);
	}

	return 1;
}

static int dc_filter_suunto (dc_transport_t transport, const void *userdata)
{
	static const dc_usb_desc_t usbhid[] = {
		{0x1493, 0x0030}, // Eon Steel
		{0x1493, 0x0033}, // Eon Core
		{0x1493, 0x0035}, // D5
	};
	static const char * const bluetooth[] = {
		"EON Steel",
		"EON Core",
		"Suunto D5",
	};

	if (transport == DC_TRANSPORT_USBHID) {
		return DC_FILTER_INTERNAL (userdata, usbhid, 0, dc_match_usb);
	} else if (transport == DC_TRANSPORT_BLE) {
		return DC_FILTER_INTERNAL (userdata, bluetooth, 0, dc_match_prefix);
	}

	return 1;
}

static int dc_filter_hw (dc_transport_t transport, const void *userdata)
{
	static const char * const bluetooth[] = {
		"OSTC",
		"FROG",
	};

	if (transport == DC_TRANSPORT_BLUETOOTH || transport == DC_TRANSPORT_BLE) {
		return DC_FILTER_INTERNAL (userdata, bluetooth, 0, dc_match_prefix);
	} else if (transport == DC_TRANSPORT_SERIAL) {
		return DC_FILTER_INTERNAL (userdata, rfcomm, 1, dc_match_devname);
	}

	return 1;
}

static int dc_filter_shearwater (dc_transport_t transport, const void *userdata)
{
	static const char * const bluetooth[] = {
		"Predator",
		"Petrel",
		"NERD",
		"NERD 2",
		"Perdix",
		"Teric",
	};

	if (transport == DC_TRANSPORT_BLUETOOTH || transport == DC_TRANSPORT_BLE) {
		return DC_FILTER_INTERNAL (userdata, bluetooth, 0, dc_match_name);
	} else if (transport == DC_TRANSPORT_SERIAL) {
		return DC_FILTER_INTERNAL (userdata, rfcomm, 1, dc_match_devname);
	}

	return 1;
}

static int dc_filter_tecdiving (dc_transport_t transport, const void *userdata)
{
	static const char * const bluetooth[] = {
		"DiveComputer",
	};

	if (transport == DC_TRANSPORT_BLUETOOTH) {
		return DC_FILTER_INTERNAL (userdata, bluetooth, 0, dc_match_name);
	} else if (transport == DC_TRANSPORT_SERIAL) {
		return DC_FILTER_INTERNAL (userdata, rfcomm, 1, dc_match_devname);
	}

	return 1;
}

static int dc_filter_garmin (dc_transport_t transport, const void *userdata)
{
	static const dc_usb_desc_t usbhid[] = {
		{0x091e, 0x2b2b}, // Garmin Descent Mk1
	};

	if (transport == DC_TRANSPORT_USBSTORAGE) {
		return DC_FILTER_INTERNAL (userdata, usbhid, 0, dc_match_usb);
	}

	return 1;
}

static int dc_filter_mares (dc_transport_t transport, const void *userdata)
{
	static const char * const bluetooth[] = {
		"Mares bluelink pro",
	};

	if (transport == DC_TRANSPORT_BLE) {
		return DC_FILTER_INTERNAL (userdata, bluetooth, 0, dc_match_name);
	}

	return 1;
}

static int dc_filter_divesystem (dc_transport_t transport, const void *userdata)
{
	static const char * const bluetooth[] = {
		"DS",
	};

	if (transport == DC_TRANSPORT_BLUETOOTH) {
		return DC_FILTER_INTERNAL (userdata, bluetooth, 0, dc_match_number_with_prefix);
	}

	return 1;
}

static int dc_filter_deepblu (dc_transport_t transport, const void *userdata)
{
	static const char * const bluetooth[] = {
		"COSMIQ",
	};

	if (transport == DC_TRANSPORT_BLE) {
		return DC_FILTER_INTERNAL (userdata, bluetooth, 0, dc_match_name);
	}

	return 1;
}

dc_status_t
dc_descriptor_iterator (dc_iterator_t **out)
{
	dc_descriptor_iterator_t *iterator = NULL;

	if (out == NULL)
		return DC_STATUS_INVALIDARGS;

	iterator = (dc_descriptor_iterator_t *) dc_iterator_allocate (NULL, &dc_descriptor_iterator_vtable);
	if (iterator == NULL)
		return DC_STATUS_NOMEMORY;

	iterator->current = 0;

	*out = (dc_iterator_t *) iterator;

	return DC_STATUS_SUCCESS;
}

static dc_status_t
dc_descriptor_iterator_next (dc_iterator_t *abstract, void *out)
{
	dc_descriptor_iterator_t *iterator = (dc_descriptor_iterator_t *) abstract;
	dc_descriptor_t **item = (dc_descriptor_t **) out;

	if (iterator->current >= C_ARRAY_SIZE (g_descriptors))
		return DC_STATUS_DONE;

	/*
	 * The explicit cast from a const to a non-const pointer is safe here. The
	 * public interface doesn't support write access, and therefore descriptor
	 * objects are always read-only. However, the cast allows to return a direct
	 * reference to the entries in the table, avoiding the overhead of
	 * allocating (and freeing) memory for a deep copy.
	 */
	*item = (dc_descriptor_t *) &g_descriptors[iterator->current++];

	return DC_STATUS_SUCCESS;
}

void
dc_descriptor_free (dc_descriptor_t *descriptor)
{
	return;
}

const char *
dc_descriptor_get_vendor (dc_descriptor_t *descriptor)
{
	if (descriptor == NULL)
		return NULL;

	return descriptor->vendor;
}

const char *
dc_descriptor_get_product (dc_descriptor_t *descriptor)
{
	if (descriptor == NULL)
		return NULL;

	return descriptor->product;
}

dc_family_t
dc_descriptor_get_type (dc_descriptor_t *descriptor)
{
	if (descriptor == NULL)
		return DC_FAMILY_NULL;

	return descriptor->type;
}

unsigned int
dc_descriptor_get_model (dc_descriptor_t *descriptor)
{
	if (descriptor == NULL)
		return 0;

	return descriptor->model;
}

unsigned int
dc_descriptor_get_transports (dc_descriptor_t *descriptor)
{
	if (descriptor == NULL)
		return DC_TRANSPORT_NONE;

	return descriptor->transports;
}

dc_filter_t
dc_descriptor_get_filter (dc_descriptor_t *descriptor)
{
	if (descriptor == NULL)
		return NULL;

	return descriptor->filter;
}<|MERGE_RESOLUTION|>--- conflicted
+++ resolved
@@ -241,15 +241,9 @@
 	{"Aqualung", "i300C",               DC_FAMILY_OCEANIC_ATOM2, 0x4648, DC_TRANSPORT_SERIAL | DC_TRANSPORT_BLE, NULL},
 	{"Aqualung", "i200C",               DC_FAMILY_OCEANIC_ATOM2, 0x4649, DC_TRANSPORT_SERIAL | DC_TRANSPORT_BLE, NULL},
 	{"Aqualung", "i100",                DC_FAMILY_OCEANIC_ATOM2, 0x464E, DC_TRANSPORT_SERIAL, NULL},
-<<<<<<< HEAD
 	{"Aqualung", "i770R",               DC_FAMILY_OCEANIC_ATOM2, 0x4651, DC_TRANSPORT_SERIAL | DC_TRANSPORT_BLE, NULL},
 	{"Aqualung", "i550C",               DC_FAMILY_OCEANIC_ATOM2, 0x4652, DC_TRANSPORT_SERIAL | DC_TRANSPORT_BLE, NULL},
-	{"Oceanic", "Geo 4.0",              DC_FAMILY_OCEANIC_ATOM2, 0x4653, DC_TRANSPORT_SERIAL | DC_TRANSPORT_BLE, NULL},
-=======
-	{"Aqualung", "i770R",               DC_FAMILY_OCEANIC_ATOM2, 0x4651, DC_TRANSPORT_SERIAL, NULL},
-	{"Aqualung", "i550C",               DC_FAMILY_OCEANIC_ATOM2, 0x4652, DC_TRANSPORT_SERIAL, NULL},
-	{"Oceanic",  "Geo 4.0",             DC_FAMILY_OCEANIC_ATOM2, 0x4653, DC_TRANSPORT_SERIAL, NULL},
->>>>>>> e215d102
+	{"Oceanic",  "Geo 4.0",             DC_FAMILY_OCEANIC_ATOM2, 0x4653, DC_TRANSPORT_SERIAL | DC_TRANSPORT_BLE, NULL},
 	/* Mares Nemo */
 	{"Mares", "Nemo",         DC_FAMILY_MARES_NEMO, 0, DC_TRANSPORT_SERIAL, NULL},
 	{"Mares", "Nemo Steel",   DC_FAMILY_MARES_NEMO, 0, DC_TRANSPORT_SERIAL, NULL},
