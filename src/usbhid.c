/*
 * libdivecomputer
 *
 * Copyright (C) 2016 Jef Driesen
 *
 * This library is free software; you can redistribute it and/or
 * modify it under the terms of the GNU Lesser General Public
 * License as published by the Free Software Foundation; either
 * version 2.1 of the License, or (at your option) any later version.
 *
 * This library is distributed in the hope that it will be useful,
 * but WITHOUT ANY WARRANTY; without even the implied warranty of
 * MERCHANTABILITY or FITNESS FOR A PARTICULAR PURPOSE.  See the GNU
 * Lesser General Public License for more details.
 *
 * You should have received a copy of the GNU Lesser General Public
 * License along with this library; if not, write to the Free Software
 * Foundation, Inc., 51 Franklin Street, Fifth Floor, Boston,
 * MA 02110-1301 USA
 */

#ifdef HAVE_CONFIG_H
#include "config.h"
#endif

#include <stdlib.h>
#ifdef HAVE_PTHREAD_H
#include <pthread.h>
#endif
#ifdef _WIN32
#define NOGDI
#include <windows.h>
#endif

#if defined(HAVE_HIDAPI)
#define USE_HIDAPI
#define USBHID
#elif defined(HAVE_LIBUSB) && !defined(__APPLE__)
#define USE_LIBUSB
#define USBHID
#endif

#if defined(USE_LIBUSB)
#ifdef _WIN32
#define NOGDI
#endif
#include <libusb-1.0/libusb.h>
#elif defined(USE_HIDAPI)
#include <hidapi/hidapi.h>
#endif

#include "usbhid.h"
#include "common-private.h"
#include "context-private.h"
#include "platform.h"

#ifdef _WIN32
typedef LONG dc_mutex_t;
#define DC_MUTEX_INIT 0
#else
typedef pthread_mutex_t dc_mutex_t;
#define DC_MUTEX_INIT PTHREAD_MUTEX_INITIALIZER
#endif

struct dc_usbhid_t {
	/* Library context. */
	dc_context_t *context;
	/* Internal state. */
#if defined(USE_LIBUSB)
	libusb_device_handle *handle;
	int interface;
	unsigned char endpoint_in;
	unsigned char endpoint_out;
	unsigned int timeout;
#elif defined(USE_HIDAPI)
	hid_device *handle;
	int timeout;
#endif
};

#if defined(USE_LIBUSB)
static dc_status_t
syserror(int errcode)
{
	switch (errcode) {
	case LIBUSB_ERROR_INVALID_PARAM:
		return DC_STATUS_INVALIDARGS;
	case LIBUSB_ERROR_NO_MEM:
		return DC_STATUS_NOMEMORY;
	case LIBUSB_ERROR_NO_DEVICE:
	case LIBUSB_ERROR_NOT_FOUND:
		return DC_STATUS_NODEVICE;
	case LIBUSB_ERROR_ACCESS:
	case LIBUSB_ERROR_BUSY:
		return DC_STATUS_NOACCESS;
	case LIBUSB_ERROR_TIMEOUT:
		return DC_STATUS_TIMEOUT;
	default:
		return DC_STATUS_IO;
	}
}
#endif

<<<<<<< HEAD
static dc_status_t
usbhid_packet_close(dc_custom_io_t *io)
{
	dc_usbhid_t *usbhid = (dc_usbhid_t *)io->userdata;
	return dc_usbhid_close(usbhid);
}

static dc_status_t
usbhid_packet_read(dc_custom_io_t *io, void* data, size_t size, size_t *actual)
{
	dc_usbhid_t *usbhid = (dc_usbhid_t *)io->userdata;
	return dc_usbhid_read(usbhid, data, size, actual);
}

/*
 * FIXME! The USB HID "report type" is a disaster, and there's confusion
 * between libusb and HIDAPI. The Scubapro G2 seems to need an explicit
 * report type of 0 for HIDAPI, but not for libusb.
 *
 * See commit d251b37 ("Add a zero report ID to the commands") for the
 * Scubapro G2 - but that doesn't actually work with the BLE case, so
 * I really suspect that we need to do something _here_ in the packet
 * IO layer, and have the USBHID registration set the report type to
 * use (ie an extra new argument to dc_usbhid_custom_io() to set the
 * report type, or something).
 *
 * The Suunto EON Steel just uses 0x3f and does that in the caller.
 */
static dc_status_t
usbhid_packet_write(dc_custom_io_t *io, const void* data, size_t size, size_t *actual)
{
	dc_usbhid_t *usbhid = (dc_usbhid_t *)io->userdata;
	return dc_usbhid_write(usbhid, data, size, actual);
}

dc_status_t
dc_usbhid_custom_io (dc_context_t *context, unsigned int vid, unsigned int pid)
{
	dc_usbhid_t *usbhid;
	dc_status_t status;

	static dc_custom_io_t custom = {
		.packet_size = 64,
		.packet_close = usbhid_packet_close,
		.packet_read  = usbhid_packet_read,
		.packet_write = usbhid_packet_write,
	};

	status = dc_usbhid_open(&usbhid, context, vid, pid);
	if (status != DC_STATUS_SUCCESS)
		return status;

	custom.userdata = (void *)usbhid;
	dc_context_set_custom_io(context, &custom, NULL);

	dc_usbhid_set_timeout(usbhid, 10);

	/* Get rid of any pending stale input first */
	/* NOTE! This will cause an annoying warning from dc_usbhid_read() */
	for (;;) {
		size_t transferred = 0;
		unsigned char buf[64];

		dc_status_t rc = dc_usbhid_read(usbhid, buf, sizeof(buf), &transferred);
		if (rc != DC_STATUS_SUCCESS)
			break;
		if (!transferred)
			break;
	}

	dc_usbhid_set_timeout(usbhid, 5000);

	return DC_STATUS_SUCCESS;
}
=======
#ifdef USBHID
static dc_mutex_t g_usbhid_mutex = DC_MUTEX_INIT;
static size_t g_usbhid_refcount = 0;
#ifdef USE_LIBUSB
static libusb_context *g_usbhid_ctx = NULL;
#endif

static void
dc_mutex_lock (dc_mutex_t *mutex)
{
#ifdef _WIN32
	while (InterlockedCompareExchange (mutex, 1, 0) == 1) {
		SleepEx (0, TRUE);
	}
#else
	pthread_mutex_lock (mutex);
#endif
}

static void
dc_mutex_unlock (dc_mutex_t *mutex)
{
#ifdef _WIN32
	InterlockedExchange (mutex, 0);
#else
	pthread_mutex_unlock (mutex);
#endif
}

static dc_status_t
dc_usbhid_init (dc_context_t *context)
{
	dc_status_t status = DC_STATUS_SUCCESS;

	dc_mutex_lock (&g_usbhid_mutex);

	if (g_usbhid_refcount == 0) {
#if defined(USE_LIBUSB)
		int rc = libusb_init (&g_usbhid_ctx);
		if (rc != LIBUSB_SUCCESS) {
			ERROR (context, "Failed to initialize usb support (%s).",
				libusb_error_name (rc));
			status = syserror (rc);
			goto error;
		}
#elif defined(USE_HIDAPI)
		int rc = hid_init();
		if (rc < 0) {
			ERROR (context, "Failed to initialize usb support.");
			status = DC_STATUS_IO;
			goto error;
		}
#endif
	}

	g_usbhid_refcount++;

error:
	dc_mutex_unlock (&g_usbhid_mutex);
	return status;
}

static dc_status_t
dc_usbhid_exit (void)
{
	dc_mutex_lock (&g_usbhid_mutex);

	if (--g_usbhid_refcount == 0) {
#if defined(USE_LIBUSB)
		libusb_exit (g_usbhid_ctx);
		g_usbhid_ctx = NULL;
#elif defined(USE_HIDAPI)
		hid_exit ();
#endif
	}

	dc_mutex_unlock (&g_usbhid_mutex);

	return DC_STATUS_SUCCESS;
}
#endif
>>>>>>> 7f2384d6

dc_status_t
dc_usbhid_open (dc_usbhid_t **out, dc_context_t *context, unsigned int vid, unsigned int pid)
{
#ifdef USBHID
	dc_status_t status = DC_STATUS_SUCCESS;
	dc_usbhid_t *usbhid = NULL;

	if (out == NULL)
		return DC_STATUS_INVALIDARGS;

	INFO (context, "Open: vid=%04x, pid=%04x", vid, pid);

	// Allocate memory.
	usbhid = (dc_usbhid_t *) malloc (sizeof (dc_usbhid_t));
	if (usbhid == NULL) {
		ERROR (context, "Out of memory.");
		return DC_STATUS_NOMEMORY;
	}

	// Library context.
	usbhid->context = context;

	// Initialize the usb library.
	status = dc_usbhid_init (context);
	if (status != DC_STATUS_SUCCESS) {
		goto error_free;
	}

#if defined(USE_LIBUSB)
	struct libusb_device **devices = NULL;
	struct libusb_config_descriptor *config = NULL;
	int rc = 0;

	// Enumerate the USB devices.
	ssize_t ndevices = libusb_get_device_list (g_usbhid_ctx, &devices);
	if (ndevices < 0) {
		ERROR (context, "Failed to enumerate the usb devices (%s).",
			libusb_error_name (ndevices));
		status = syserror (ndevices);
		goto error_usb_exit;
	}

	// Find the first device matching the VID/PID.
	struct libusb_device *device = NULL;
	for (size_t i = 0; i < ndevices; i++) {
		struct libusb_device_descriptor desc;
		rc = libusb_get_device_descriptor (devices[i], &desc);
		if (rc < 0) {
			ERROR (context, "Failed to get the device descriptor (%s).",
				libusb_error_name (rc));
			status = syserror (rc);
			goto error_usb_free_list;
		}

		if (desc.idVendor == vid && desc.idProduct == pid) {
			device = devices[i];
			break;
		}
	}

	if (device == NULL) {
		ERROR (context, "No matching USB device found.");
		status = DC_STATUS_NODEVICE;
		goto error_usb_free_list;
	}

	// Get the active configuration descriptor.
	rc = libusb_get_active_config_descriptor (device, &config);
	if (rc != LIBUSB_SUCCESS) {
		ERROR (context, "Failed to get the configuration descriptor (%s).",
			libusb_error_name (rc));
		status = syserror (rc);
		goto error_usb_free_list;
	}

	// Find the first HID interface.
	const struct libusb_interface_descriptor *interface = NULL;
	for (unsigned int i = 0; i < config->bNumInterfaces; i++) {
		const struct libusb_interface *iface = &config->interface[i];
		for (unsigned int j = 0; j < iface->num_altsetting; j++) {
			const struct libusb_interface_descriptor *desc = &iface->altsetting[j];
			if (desc->bInterfaceClass == LIBUSB_CLASS_HID && interface == NULL) {
				interface = desc;
			}
		}
	}

	if (interface == NULL) {
		ERROR (context, "No HID interface found.");
		status = DC_STATUS_IO;
		goto error_usb_free_config;
	}

	// Find the first input and output interrupt endpoints.
	const struct libusb_endpoint_descriptor *ep_in = NULL, *ep_out = NULL;
	for (unsigned int i = 0; i < interface->bNumEndpoints; i++) {
		const struct libusb_endpoint_descriptor *desc = &interface->endpoint[i];

		unsigned int type = desc->bmAttributes & LIBUSB_TRANSFER_TYPE_MASK;
		unsigned int direction = desc->bEndpointAddress & LIBUSB_ENDPOINT_DIR_MASK;

		if (type != LIBUSB_TRANSFER_TYPE_INTERRUPT)
			continue;

		if (direction == LIBUSB_ENDPOINT_IN && ep_in == NULL) {
			ep_in = desc;
		}

		if (direction == LIBUSB_ENDPOINT_OUT && ep_out == NULL) {
			ep_out = desc;
		}
	}

	if (ep_in == NULL || ep_out == NULL) {
		ERROR (context, "No interrupt endpoints found.");
		status = DC_STATUS_IO;
		goto error_usb_free_config;
	}

	usbhid->interface = interface->bInterfaceNumber;
	usbhid->endpoint_in = ep_in->bEndpointAddress;
	usbhid->endpoint_out = ep_out->bEndpointAddress;
	usbhid->timeout = 0;

	INFO (context, "Open: interface=%u, endpoints=%02x,%02x",
		usbhid->interface, usbhid->endpoint_in, usbhid->endpoint_out);

	// Open the USB device.
	rc = libusb_open (device, &usbhid->handle);
	if (rc != LIBUSB_SUCCESS) {
		ERROR (context, "Failed to open the usb device (%s).",
			libusb_error_name (rc));
		status = syserror (rc);
		goto error_usb_free_config;
	}

#if defined(LIBUSB_API_VERSION) && (LIBUSB_API_VERSION >= 0x01000102)
	libusb_set_auto_detach_kernel_driver (usbhid->handle, 1);
#endif

	// Claim the HID interface.
	rc = libusb_claim_interface (usbhid->handle, usbhid->interface);
	if (rc != LIBUSB_SUCCESS) {
		ERROR (context, "Failed to claim the usb interface (%s).",
			libusb_error_name (rc));
		status = syserror (rc);
		goto error_usb_close;
	}

	libusb_free_config_descriptor (config);
	libusb_free_device_list (devices, 1);

#elif defined(USE_HIDAPI)
	// Open the USB device.
	usbhid->handle = hid_open (vid, pid, NULL);
	if (usbhid->handle == NULL) {
		ERROR (context, "Failed to open the usb device.");
		status = DC_STATUS_IO;
		goto error_usb_exit;
	}

	usbhid->timeout = -1;
#endif

	*out = usbhid;

	return DC_STATUS_SUCCESS;

#if defined(USE_LIBUSB)
error_usb_close:
	libusb_close (usbhid->handle);
error_usb_free_config:
	libusb_free_config_descriptor (config);
error_usb_free_list:
	libusb_free_device_list (devices, 1);
#endif
error_usb_exit:
	dc_usbhid_exit ();
error_free:
	free (usbhid);
	return status;
#else
	return DC_STATUS_UNSUPPORTED;
#endif
}

dc_status_t
dc_usbhid_close (dc_usbhid_t *usbhid)
{
#ifdef USBHID
	dc_status_t status = DC_STATUS_SUCCESS;

	if (usbhid == NULL)
		return DC_STATUS_SUCCESS;

#if defined(USE_LIBUSB)
	libusb_release_interface (usbhid->handle, usbhid->interface);
	libusb_close (usbhid->handle);
#elif defined(USE_HIDAPI)
	hid_close(usbhid->handle);
#endif
	dc_usbhid_exit();
	free (usbhid);

	return status;
#else
	return DC_STATUS_UNSUPPORTED;
#endif
}

dc_status_t
dc_usbhid_set_timeout (dc_usbhid_t *usbhid, int timeout)
{
#ifdef USBHID
	if (usbhid == NULL)
		return DC_STATUS_INVALIDARGS;

	INFO (usbhid->context, "Timeout: value=%i", timeout);

#if defined(USE_LIBUSB)
	if (timeout < 0) {
		usbhid->timeout = 0;
	} else if (timeout == 0) {
		return DC_STATUS_UNSUPPORTED;
	} else {
		usbhid->timeout = timeout;
	}
#elif defined(USE_HIDAPI)
	if (timeout < 0) {
		usbhid->timeout = -1;
	} else {
		usbhid->timeout = timeout;
	}
#endif

	return DC_STATUS_SUCCESS;
#else
	return DC_STATUS_UNSUPPORTED;
#endif
}

dc_status_t
dc_usbhid_read (dc_usbhid_t *usbhid, void *data, size_t size, size_t *actual)
{
#ifdef USBHID
	dc_status_t status = DC_STATUS_SUCCESS;
	int nbytes = 0;

	if (usbhid == NULL) {
		status = DC_STATUS_INVALIDARGS;
		goto out_invalidargs;
	}

#if defined(USE_LIBUSB)
	int rc = libusb_interrupt_transfer (usbhid->handle, usbhid->endpoint_in, data, size, &nbytes, usbhid->timeout);
	if (rc != LIBUSB_SUCCESS) {
		ERROR (usbhid->context, "Usb read interrupt transfer failed (%s).",
			libusb_error_name (rc));
		status = syserror (rc);
		goto out;
	}
#elif defined(USE_HIDAPI)
	nbytes = hid_read_timeout(usbhid->handle, data, size, usbhid->timeout);
	if (nbytes < 0) {
		ERROR (usbhid->context, "Usb read interrupt transfer failed.");
		status = DC_STATUS_IO;
		nbytes = 0;
		goto out;
	}
#endif

out:
	HEXDUMP (usbhid->context, DC_LOGLEVEL_INFO, "Read", (unsigned char *) data, nbytes);

out_invalidargs:
	if (actual)
		*actual = nbytes;

	return status;
#else
	return DC_STATUS_UNSUPPORTED;
#endif
}

dc_status_t
dc_usbhid_write (dc_usbhid_t *usbhid, const void *data, size_t size, size_t *actual)
{
#ifdef USBHID
	dc_status_t status = DC_STATUS_SUCCESS;
	int nbytes = 0;

	if (usbhid == NULL) {
		status = DC_STATUS_INVALIDARGS;
		goto out_invalidargs;
	}

	if (size == 0) {
		goto out;
	}

#if defined(USE_LIBUSB)
	const unsigned char *buffer = (const unsigned char *) data;
	size_t length = size;

	// Skip a report id of zero.
	unsigned char report = buffer[0];
	if (report == 0) {
		buffer++;
		length--;
	}

	int rc = libusb_interrupt_transfer (usbhid->handle, usbhid->endpoint_out, (void *) buffer, length, &nbytes, 0);
	if (rc != LIBUSB_SUCCESS) {
		ERROR (usbhid->context, "Usb write interrupt transfer failed (%s).",
			libusb_error_name (rc));
		status = syserror (rc);
		goto out;
	}

	if (report == 0) {
		nbytes++;
	}
#elif defined(USE_HIDAPI)
	nbytes = hid_write(usbhid->handle, data, size);
	if (nbytes < 0) {
		ERROR (usbhid->context, "Usb write interrupt transfer failed.");
		status = DC_STATUS_IO;
		nbytes = 0;
		goto out;
	}
#endif

out:
#ifdef _WIN32
	if (nbytes > size) {
		WARNING (usbhid->context, "Number of bytes exceeds the buffer size (" DC_PRINTF_SIZE " > " DC_PRINTF_SIZE ")!", nbytes, size);
		nbytes = size;
	}
#endif

	HEXDUMP (usbhid->context, DC_LOGLEVEL_INFO, "Write", (unsigned char *) data, nbytes);

out_invalidargs:
	if (actual)
		*actual = nbytes;

	return status;
#else
	return DC_STATUS_UNSUPPORTED;
#endif
}<|MERGE_RESOLUTION|>--- conflicted
+++ resolved
@@ -101,7 +101,6 @@
 }
 #endif
 
-<<<<<<< HEAD
 static dc_status_t
 usbhid_packet_close(dc_custom_io_t *io)
 {
@@ -176,7 +175,7 @@
 
 	return DC_STATUS_SUCCESS;
 }
-=======
+
 #ifdef USBHID
 static dc_mutex_t g_usbhid_mutex = DC_MUTEX_INIT;
 static size_t g_usbhid_refcount = 0;
@@ -258,7 +257,6 @@
 	return DC_STATUS_SUCCESS;
 }
 #endif
->>>>>>> 7f2384d6
 
 dc_status_t
 dc_usbhid_open (dc_usbhid_t **out, dc_context_t *context, unsigned int vid, unsigned int pid)
