--- conflicted
+++ resolved
@@ -335,10 +335,8 @@
 		case DC_FIELD_ATMOSPHERIC:
 			*((double *) value) = array_uint16_be (data + 47) / 1000.0;
 			break;
-<<<<<<< HEAD
 		case DC_FIELD_DIVEMODE:
 			*((dc_divemode_t *) value) = shearwater_predator_parser_get_divemode (parser);
-=======
 		case DC_FIELD_STRING:
 			switch(flags) {
 			case 0: // Battery
@@ -357,7 +355,6 @@
 				return DC_STATUS_UNSUPPORTED;
 			}
 			string->value = strdup(buf);
->>>>>>> 9b3d34db
 			break;
 		default:
 			return DC_STATUS_UNSUPPORTED;
@@ -420,20 +417,14 @@
 			sample.temperature = temperature;
 		if (callback) callback (DC_SAMPLE_TEMPERATURE, sample, userdata);
 
-<<<<<<< HEAD
 		// Status flags.
 		unsigned int status = data[offset + 11];
 
-		// PPO2
-		sample.ppo2 = data[offset + 6] / 100.0;
-		if (callback) callback (DC_SAMPLE_PPO2, sample, userdata);
-=======
 		// PPO2 -- only return PPO2 if we are in closed circuit mode
 		if (data[offset + 11] & 0x10 == 0) {
 			sample.ppo2 = data[offset + 6] / 100.0;
 			if (callback) callback (DC_SAMPLE_PPO2, sample, userdata);
 		}
->>>>>>> 9b3d34db
 
 		if ((status & OC) == 0) {
 			// Setpoint
