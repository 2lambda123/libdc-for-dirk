/*
 * libdivecomputer
 *
 * Copyright (C) 2012 Jef Driesen
 *
 * This library is free software; you can redistribute it and/or
 * modify it under the terms of the GNU Lesser General Public
 * License as published by the Free Software Foundation; either
 * version 2.1 of the License, or (at your option) any later version.
 *
 * This library is distributed in the hope that it will be useful,
 * but WITHOUT ANY WARRANTY; without even the implied warranty of
 * MERCHANTABILITY or FITNESS FOR A PARTICULAR PURPOSE.  See the GNU
 * Lesser General Public License for more details.
 *
 * You should have received a copy of the GNU Lesser General Public
 * License along with this library; if not, write to the Free Software
 * Foundation, Inc., 51 Franklin Street, Fifth Floor, Boston,
 * MA 02110-1301 USA
 */

#include <stdlib.h>
#include <stdio.h>
#include <string.h>
#include <stdarg.h>

#ifdef _MSC_VER
#define snprintf _snprintf
#endif

#include <libdivecomputer/units.h>

#include "shearwater_predator.h"
#include "shearwater_petrel.h"
#include "shearwater_common.h"
#include "context-private.h"
#include "parser-private.h"
#include "array.h"

#define ISINSTANCE(parser)	( \
	dc_parser_isinstance((parser), &shearwater_predator_parser_vtable) || \
	dc_parser_isinstance((parser), &shearwater_petrel_parser_vtable))

#define SZ_BLOCK   0x80
#define SZ_SAMPLE_PREDATOR  0x10
#define SZ_SAMPLE_PETREL    0x20

#define GASSWITCH     0x01
#define PPO2_EXTERNAL 0x02
#define SETPOINT_HIGH 0x04
#define SC            0x08
#define OC            0x10

#define METRIC   0
#define IMPERIAL 1

#define NGASMIXES 10
#define MAXSTRINGS 32

typedef struct shearwater_predator_parser_t shearwater_predator_parser_t;

struct shearwater_predator_parser_t {
	dc_parser_t base;
	unsigned int model;
	unsigned int samplesize;
	// Cached fields.
	unsigned int cached;
	unsigned int logversion;
	unsigned int headersize;
	unsigned int footersize;
	unsigned int ngasmixes;
	unsigned int oxygen[NGASMIXES];
	unsigned int helium[NGASMIXES];
	double calibration[3];
	unsigned int serial;
	dc_divemode_t mode;
	unsigned char logversion;

	/* String fields */
	dc_field_string_t strings[MAXSTRINGS];
};

static dc_status_t shearwater_predator_parser_set_data (dc_parser_t *abstract, const unsigned char *data, unsigned int size);
static dc_status_t shearwater_predator_parser_get_datetime (dc_parser_t *abstract, dc_datetime_t *datetime);
static dc_status_t shearwater_predator_parser_get_field (dc_parser_t *abstract, dc_field_type_t type, unsigned int flags, void *value);
static dc_status_t shearwater_predator_parser_samples_foreach (dc_parser_t *abstract, dc_sample_callback_t callback, void *userdata);

static const dc_parser_vtable_t shearwater_predator_parser_vtable = {
	sizeof(shearwater_predator_parser_t),
	DC_FAMILY_SHEARWATER_PREDATOR,
	shearwater_predator_parser_set_data, /* set_data */
	shearwater_predator_parser_get_datetime, /* datetime */
	shearwater_predator_parser_get_field, /* fields */
	shearwater_predator_parser_samples_foreach, /* samples_foreach */
	NULL /* destroy */
};

static const dc_parser_vtable_t shearwater_petrel_parser_vtable = {
	sizeof(shearwater_predator_parser_t),
	DC_FAMILY_SHEARWATER_PETREL,
	shearwater_predator_parser_set_data, /* set_data */
	shearwater_predator_parser_get_datetime, /* datetime */
	shearwater_predator_parser_get_field, /* fields */
	shearwater_predator_parser_samples_foreach, /* samples_foreach */
	NULL /* destroy */
};


static unsigned int
shearwater_predator_find_gasmix (shearwater_predator_parser_t *parser, unsigned int o2, unsigned int he)
{
	unsigned int i = 0;
	while (i < parser->ngasmixes) {
		if (o2 == parser->oxygen[i] && he == parser->helium[i])
			break;
		i++;
	}

	return i;
}


dc_status_t
shearwater_common_parser_create (dc_parser_t **out, dc_context_t *context, unsigned int model, unsigned int serial)
{
	shearwater_predator_parser_t *parser = NULL;
	const dc_parser_vtable_t *vtable = NULL;
	unsigned int samplesize = 0;

	if (out == NULL)
		return DC_STATUS_INVALIDARGS;

	if (model != PREDATOR) {
		vtable = &shearwater_petrel_parser_vtable;
		samplesize = SZ_SAMPLE_PETREL;
	} else {
		vtable = &shearwater_predator_parser_vtable;
		samplesize = SZ_SAMPLE_PREDATOR;
	}

	// Allocate memory.
	parser = (shearwater_predator_parser_t *) dc_parser_allocate (context, vtable);
	if (parser == NULL) {
		ERROR (context, "Failed to allocate memory.");
		return DC_STATUS_NOMEMORY;
	}

	// Set the default values.
	parser->model = model;
	parser->samplesize = samplesize;
	parser->serial = serial;

	// Set the default values.
	parser->cached = 0;
	parser->logversion = 0;
	parser->headersize = 0;
	parser->footersize = 0;
	parser->ngasmixes = 0;
	for (unsigned int i = 0; i < NGASMIXES; ++i) {
		parser->oxygen[i] = 0;
		parser->helium[i] = 0;
	}
	parser->mode = DC_DIVEMODE_OC;

	*out = (dc_parser_t *) parser;

	return DC_STATUS_SUCCESS;
}


static dc_status_t
shearwater_predator_parser_set_data (dc_parser_t *abstract, const unsigned char *data, unsigned int size)
{
	shearwater_predator_parser_t *parser = (shearwater_predator_parser_t *) abstract;

	// Reset the cache.
	parser->cached = 0;
	parser->logversion = 0;
	parser->headersize = 0;
	parser->footersize = 0;
	parser->ngasmixes = 0;
	for (unsigned int i = 0; i < NGASMIXES; ++i) {
		parser->oxygen[i] = 0;
		parser->helium[i] = 0;
	}
	parser->mode = DC_DIVEMODE_OC;

	return DC_STATUS_SUCCESS;
}


static dc_status_t
shearwater_predator_parser_get_datetime (dc_parser_t *abstract, dc_datetime_t *datetime)
{
	const unsigned char *data = abstract->data;
	unsigned int size = abstract->size;

	if (size < 2 * SZ_BLOCK)
		return DC_STATUS_DATAFORMAT;

	unsigned int ticks = array_uint32_be (data + 12);

	if (!dc_datetime_gmtime (datetime, ticks))
		return DC_STATUS_DATAFORMAT;

	datetime->timezone = DC_TIMEZONE_NONE;

	return DC_STATUS_SUCCESS;
}

/*
 * These string cache interfaces should be some generic
 * library rather than copied for all the dive computers.
 *
 * This is just copied from the EON Steel code.
 */
static void
add_string(shearwater_predator_parser_t *parser, const char *desc, const char *value)
{
	int i;

	for (i = 0; i < MAXSTRINGS; i++) {
		dc_field_string_t *str = parser->strings+i;
		if (str->desc)
			continue;
		str->desc = desc;
		str->value = strdup(value);
		break;
	}
}

static void
add_string_fmt(shearwater_predator_parser_t *parser, const char *desc, const char *fmt, ...)
{
	char buffer[256];
	va_list ap;

	/*
	 * We ignore the return value from vsnprintf, and we
	 * always NUL-terminate the destination buffer ourselves.
	 *
	 * That way we don't have to worry about random bad legacy
	 * implementations.
	 */
	va_start(ap, fmt);
	buffer[sizeof(buffer)-1] = 0;
	(void) vsnprintf(buffer, sizeof(buffer)-1, fmt, ap);
	va_end(ap);

	return add_string(parser, desc, buffer);
}

// The Battery state is a big-endian word:
//
//  ffff = not paired / no comms for 90 s
//  fffe = no comms for 30 s
//
// Otherwise:
//   - top four bits are battery state (0 - normal, 1 - critical, 2 - warning)
//   - bottom 12 bits are pressure in 2 psi increments (0..8k psi)
//
// This returns the state as a bitmask (so you can see all states it had
// during the dive). Note that we currently do not report pairing and
// communication lapses. Todo?
static unsigned int
battery_state(const unsigned char *data)
{
	unsigned int pressure = array_uint16_be(data);
	unsigned int state;

	if ((pressure & 0xFFF0) == 0xFFF0)
		return 0;
	state = pressure >> 12;
	if (state > 2)
		return 0;
	return 1u << state;
}

// Show the battery state
//
// NOTE! Right now it only shows the most serious bit
// but the code is set up so that we could perhaps
// indicate that the battery is on the edge (ie it
// reported both "normal" _and_ "warning" during the
// dive - maybe that would be a "starting to warn")
//
// We could also report unpaired and comm errors.
static void
add_battery_info(shearwater_predator_parser_t *parser, const char *desc, unsigned int state)
{
	if (state >= 1 && state <= 7) {
		static const char *states[8] = {
			"",		// 000 - No state bits, not used
			"normal",	// 001 - only normal
			"critical",	// 010 - only critical
			"critical",	// 011 - both normal and critical
			"warning",	// 100 - only warning
			"warning",	// 101 - normal and warning
			"critical",	// 110 - warning and critical
			"critical",	// 111 - normal, warning and critical
		};
		add_string(parser, desc, states[state]);
	}
}

static void
add_deco_model(shearwater_predator_parser_t *parser, const unsigned char *data)
{
	switch	(data[67]) {
	case 0:
		add_string_fmt(parser, "Deco model", "GF %u/%u", data[4], data[5]);
		break;
	case 1:
		add_string_fmt(parser, "Deco model", "VPM-B +%u", data[68]);
		break;
	case 2:
		add_string_fmt(parser, "Deco model", "VPM-B/GFS +%u %u%%", data[68], data[85]);
		break;
	default:
		add_string_fmt(parser, "Deco model", "Unknown model %d", data[67]);
	}
}

static void
add_battery_type(shearwater_predator_parser_t *parser, const unsigned char *data)
{
	if (parser->logversion < 7)
		return;

	switch (data[120]) {
	case 1:
		add_string(parser, "Battery type", "1.5V Alkaline");
		break;
	case 2:
		add_string(parser, "Battery type", "1.5V Lithium");
		break;
	case 3:
		add_string(parser, "Battery type", "1.2V NiMH");
		break;
	case 4:
		add_string(parser, "Battery type", "3.6V Saft");
		break;
	case 5:
		add_string(parser, "Battery type", "3.7V Li-Ion");
		break;
	default:
		add_string_fmt(parser, "Battery type", "unknown type %d", data[120]);
		break;
	}
}

static dc_status_t
shearwater_predator_parser_cache (shearwater_predator_parser_t *parser)
{
	dc_parser_t *abstract = (dc_parser_t *) parser;
	const unsigned char *data = parser->base.data;
	unsigned int size = parser->base.size;

	if (parser->cached) {
		return DC_STATUS_SUCCESS;
	}

	unsigned int headersize = SZ_BLOCK;
	unsigned int footersize = SZ_BLOCK;
	if (size < headersize + footersize) {
		ERROR (abstract->context, "Invalid data length.");
		return DC_STATUS_DATAFORMAT;
	}

	// Log versions before 6 weren't reliably stored in the data, but
	// 6 is also the oldest version that we assume in our code
<<<<<<< HEAD
	parser->logversion = 6;
	if (data[127] > 6)
		parser->logversion = data[127];
	INFO(abstract->context, "Shearwater log version %u\n", parser->logversion);

	memset(parser->strings, 0, sizeof(parser->strings));
=======
	unsigned int logversion = 6;
	if (data[127] > 6)
		logversion = data[127];
>>>>>>> 1195abc2

	// Adjust the footersize for the final block.
	if (parser->model > PREDATOR || array_uint16_be (data + size - footersize) == 0xFFFD) {
		footersize += SZ_BLOCK;
		if (size < headersize + footersize) {
			ERROR (abstract->context, "Invalid data length.");
			return DC_STATUS_DATAFORMAT;
		}
	}

	// Default dive mode.
	dc_divemode_t mode = DC_DIVEMODE_OC;

	// Get the gas mixes.
	unsigned int ngasmixes = 0;
	unsigned int oxygen[NGASMIXES] = {0};
	unsigned int helium[NGASMIXES] = {0};
	unsigned int o2_previous = 0, he_previous = 0;

	// Transmitter battery levels
	unsigned int t1_battery = 0, t2_battery = 0;

	unsigned int offset = headersize;
	unsigned int length = size - footersize;
	while (offset < length) {
		// Ignore empty samples.
		if (array_isequal (data + offset, parser->samplesize, 0x00)) {
			offset += parser->samplesize;
			continue;
		}

		// Status flags.
		unsigned int status = data[offset + 11];
		if ((status & OC) == 0) {
			mode = DC_DIVEMODE_CC;
		}

		// Gaschange.
		unsigned int o2 = data[offset + 7];
		unsigned int he = data[offset + 8];
		if (o2 != o2_previous || he != he_previous) {
			// Find the gasmix in the list.
			unsigned int idx = 0;
			while (idx < ngasmixes) {
				if (o2 == oxygen[idx] && he == helium[idx])
					break;
				idx++;
			}

			// Add it to list if not found.
			if (idx >= ngasmixes) {
				if (idx >= NGASMIXES) {
					ERROR (abstract->context, "Maximum number of gas mixes reached.");
					return DC_STATUS_NOMEMORY;
				}
				oxygen[idx] = o2;
				helium[idx] = he;
				ngasmixes = idx + 1;
			}

			o2_previous = o2;
			he_previous = he;
		}

		// Transmitter battery levels
		if (parser->logversion >= 7) {
			// T1 at offset 27, T2 at offset 19
			t1_battery |= battery_state(data + offset + 27);
			t2_battery |= battery_state(data + offset + 19);
		}

		offset += parser->samplesize;
	}

	// Cache sensor calibration for later use
	parser->calibration[0] = array_uint16_be(data + 87) / 100000.0;
	parser->calibration[1] = array_uint16_be(data + 89) / 100000.0;
	parser->calibration[2] = array_uint16_be(data + 91) / 100000.0;
	// The Predator expects the mV output of the cells to be within 30mV
	// to 70mV in 100% O2 at 1 atmosphere.
	// If the calibration value is scaled with a factor 2.2, then the
	// sensors lines up and matches the average.
	if (parser->model == PREDATOR) {
		for (size_t i = 0; i < 3; ++i) {
			parser->calibration[i] *= 2.2;
		}
	}

	// Cache the data for later use.
	parser->logversion = logversion;
	parser->headersize = headersize;
	parser->footersize = footersize;
	parser->ngasmixes = ngasmixes;
	for (unsigned int i = 0; i < ngasmixes; ++i) {
		parser->oxygen[i] = oxygen[i];
		parser->helium[i] = helium[i];
	}
	parser->mode = mode;
	add_string_fmt(parser, "Serial", "%08x", parser->serial);
	add_string_fmt(parser, "FW Version", "%2x", data[19]);
	add_deco_model(parser, data);
	add_battery_type(parser, data);
	add_string_fmt(parser, "Battery at end", "%.1f V", data[9] / 10.0);
	add_battery_info(parser, "T1 battery", t1_battery);
	add_battery_info(parser, "T2 battery", t2_battery);
	parser->cached = 1;

	return DC_STATUS_SUCCESS;
}

static dc_status_t
shearwater_predator_parser_get_field (dc_parser_t *abstract, dc_field_type_t type, unsigned int flags, void *value)
{
	shearwater_predator_parser_t *parser = (shearwater_predator_parser_t *) abstract;

	const unsigned char *data = abstract->data;
	unsigned int size = abstract->size;

	// Cache the parser data.
	dc_status_t rc = shearwater_predator_parser_cache (parser);
	if (rc != DC_STATUS_SUCCESS)
		return rc;

	// Get the offset to the footer record.
	unsigned int footer = size - parser->footersize;

	// Get the unit system.
	unsigned int units = data[8];

	dc_gasmix_t *gasmix = (dc_gasmix_t *) value;
	dc_salinity_t *water = (dc_salinity_t *) value;
	dc_field_string_t *string = (dc_field_string_t *) value;
	unsigned int density = 0;

	if (value) {
		switch (type) {
		case DC_FIELD_DIVETIME:
			*((unsigned int *) value) = array_uint16_be (data + footer + 6) * 60;
			break;
		case DC_FIELD_MAXDEPTH:
			if (units == IMPERIAL)
				*((double *) value) = array_uint16_be (data + footer + 4) * FEET;
			else
				*((double *) value) = array_uint16_be (data + footer + 4);
			break;
		case DC_FIELD_GASMIX_COUNT:
			*((unsigned int *) value) = parser->ngasmixes;
			break;
		case DC_FIELD_GASMIX:
			gasmix->oxygen = parser->oxygen[flags] / 100.0;
			gasmix->helium = parser->helium[flags] / 100.0;
			gasmix->nitrogen = 1.0 - gasmix->oxygen - gasmix->helium;
			break;
		case DC_FIELD_SALINITY:
			density = array_uint16_be (data + 83);
			if (density == 1000)
				water->type = DC_WATER_FRESH;
			else
				water->type = DC_WATER_SALT;
			water->density = density;
			break;
		case DC_FIELD_ATMOSPHERIC:
			*((double *) value) = array_uint16_be (data + 47) / 1000.0;
			break;
		case DC_FIELD_DIVEMODE:
			*((dc_divemode_t *) value) = parser->mode;
			break;
		case DC_FIELD_STRING:
			if (flags < MAXSTRINGS) {
				dc_field_string_t *p = parser->strings + flags;
				if (p->desc) {
					*string = *p;
					break;
				}
			}
			return DC_STATUS_UNSUPPORTED;
		default:
			return DC_STATUS_UNSUPPORTED;
		}
	}

	return DC_STATUS_SUCCESS;
}


static dc_status_t
shearwater_predator_parser_samples_foreach (dc_parser_t *abstract, dc_sample_callback_t callback, void *userdata)
{
	shearwater_predator_parser_t *parser = (shearwater_predator_parser_t *) abstract;

	const unsigned char *data = abstract->data;
	unsigned int size = abstract->size;

	// Cache the parser data.
	dc_status_t rc = shearwater_predator_parser_cache (parser);
	if (rc != DC_STATUS_SUCCESS)
		return rc;

	// Get the unit system.
	unsigned int units = data[8];

	// Previous gas mix.
	unsigned int o2_previous = 0, he_previous = 0;

	unsigned int time = 0;
	unsigned int offset = parser->headersize;
	unsigned int length = size - parser->footersize;

	while (offset < length) {
		dc_sample_value_t sample = {0};

		// Ignore empty samples.
		if (array_isequal (data + offset, parser->samplesize, 0x00)) {
			offset += parser->samplesize;
			continue;
		}

		// Time (seconds).
		time += 10;
		sample.time = time;
		if (callback) callback (DC_SAMPLE_TIME, sample, userdata);

		// Depth (1/10 m or ft).
		unsigned int depth = array_uint16_be (data + offset);
		if (units == IMPERIAL)
			sample.depth = depth * FEET / 10.0;
		else
			sample.depth = depth / 10.0;
		if (callback) callback (DC_SAMPLE_DEPTH, sample, userdata);

		// Temperature (°C or °F).
		int temperature = (signed char) data[offset + 13];
		if (temperature < 0) {
			// Fix negative temperatures.
			temperature += 102;
			if (temperature > 0) {
				temperature = 0;
			}
		}
		if (units == IMPERIAL)
			sample.temperature = (temperature - 32.0) * (5.0 / 9.0);
		else
			sample.temperature = temperature;
		if (callback) callback (DC_SAMPLE_TEMPERATURE, sample, userdata);

		// Status flags.
		unsigned int status = data[offset + 11];

		if ((status & OC) == 0) {
			// PPO2
			if ((status & PPO2_EXTERNAL) == 0) {
#ifdef SENSOR_AVERAGE
				sample.ppo2 = data[offset + 6] / 100.0;
				if (callback) callback (DC_SAMPLE_PPO2, sample, userdata);
#else
				sample.ppo2 = data[offset + 12] * parser->calibration[0];
				if (callback && (data[86] & 0x01)) callback (DC_SAMPLE_PPO2, sample, userdata);

				sample.ppo2 = data[offset + 14] * parser->calibration[1];
				if (callback && (data[86] & 0x02)) callback (DC_SAMPLE_PPO2, sample, userdata);

				sample.ppo2 = data[offset + 15] * parser->calibration[2];
				if (callback && (data[86] & 0x04)) callback (DC_SAMPLE_PPO2, sample, userdata);
#endif
			}

			// Setpoint
			if (parser->model > PREDATOR) {
				sample.setpoint = data[offset + 18] / 100.0;
			} else {
				if (status & SETPOINT_HIGH) {
					sample.setpoint = data[18] / 100.0;
				} else {
					sample.setpoint = data[17] / 100.0;
				}
			}
			if (callback) callback (DC_SAMPLE_SETPOINT, sample, userdata);
		}

		// CNS
		if (parser->model > PREDATOR) {
			sample.cns = data[offset + 22] / 100.0;
			if (callback) callback (DC_SAMPLE_CNS, sample, userdata);
		}

		// Gaschange.
		unsigned int o2 = data[offset + 7];
		unsigned int he = data[offset + 8];
		if (o2 != o2_previous || he != he_previous) {
			unsigned int idx = shearwater_predator_find_gasmix (parser, o2, he);
			if (idx >= parser->ngasmixes) {
				ERROR (abstract->context, "Invalid gas mix.");
				return DC_STATUS_DATAFORMAT;
			}

			sample.gasmix = idx;
			if (callback) callback (DC_SAMPLE_GASMIX, sample, userdata);
			o2_previous = o2;
			he_previous = he;
		}

		// Deco stop / NDL.
		unsigned int decostop = array_uint16_be (data + offset + 2);
		if (decostop) {
			sample.deco.type = DC_DECO_DECOSTOP;
			if (units == IMPERIAL)
				sample.deco.depth = decostop * FEET;
			else
				sample.deco.depth = decostop;
		} else {
			sample.deco.type = DC_DECO_NDL;
			sample.deco.depth = 0.0;
		}
		sample.deco.time = data[offset + 9] * 60;
		if (callback) callback (DC_SAMPLE_DECO, sample, userdata);

		// for logversion 7 and newer (introduced for Perdix AI)
		// detect tank pressure
		if (parser->logversion >= 7) {
<<<<<<< HEAD
			// Pressure (2 psi).
			// 0xFFFF is not paired / no coms for 90 seconds
			// 0xFFFE no coms for 30 seconds
			// top 4 bits battery level:
			// 0 - normal, 1 - critical, 2 - warning
			unsigned int pressure = array_uint16_be (data + offset + 27);
			if ((pressure & 0xFFF0) != 0xFFF0) {
=======
			// Tank pressure
			// Values above 0xFFF0 are special codes:
			//    0xFFFF AI is off
			//    0xFFFE No comms for 90 seconds+
			//    0xFFFD No comms for 30 seconds
			//    0xFFFC Transmitter not paired
			// For regular values, the top 4 bits contain the battery
			// level (0=normal, 1=critical, 2=warning), and the lower 12
			// bits the tank pressure in units of 2 psi.
			unsigned int pressure = array_uint16_be (data + offset + 27);
			if (pressure < 0xFFF0) {
>>>>>>> 1195abc2
				pressure &= 0x0FFF;
				sample.pressure.tank = 0;
				sample.pressure.value = pressure * 2 * PSI / BAR;
				if (callback) callback (DC_SAMPLE_PRESSURE, sample, userdata);
			}
			pressure = array_uint16_be (data + offset + 19);
<<<<<<< HEAD
			if ((pressure & 0xFFF0) != 0xFFF0) {
=======
			if (pressure < 0xFFF0) {
>>>>>>> 1195abc2
				pressure &= 0x0FFF;
				sample.pressure.tank = 1;
				sample.pressure.value = pressure * 2 * PSI / BAR;
				if (callback) callback (DC_SAMPLE_PRESSURE, sample, userdata);
			}
<<<<<<< HEAD
			// Gas time remaining in minutes
			if (data[offset + 21] < 0xFBu) {
=======

			// Gas time remaining in minutes
			// Values above 0xF0 are special codes:
			//    0xFF Not paired
			//    0xFE No communication
			//    0xFD Not available in current mode
			//    0xFC Not available because of DECO
			//    0xFB Tank size or max pressure haven’t been set up
			if (data[offset + 21] < 0xF0) {
>>>>>>> 1195abc2
				sample.rbt = data[offset + 21];
				if (callback) callback (DC_SAMPLE_RBT, sample, userdata);
			}
		}

		offset += parser->samplesize;
	}
	return DC_STATUS_SUCCESS;
}<|MERGE_RESOLUTION|>--- conflicted
+++ resolved
@@ -74,7 +74,6 @@
 	double calibration[3];
 	unsigned int serial;
 	dc_divemode_t mode;
-	unsigned char logversion;
 
 	/* String fields */
 	dc_field_string_t strings[MAXSTRINGS];
@@ -369,18 +368,12 @@
 
 	// Log versions before 6 weren't reliably stored in the data, but
 	// 6 is also the oldest version that we assume in our code
-<<<<<<< HEAD
-	parser->logversion = 6;
-	if (data[127] > 6)
-		parser->logversion = data[127];
-	INFO(abstract->context, "Shearwater log version %u\n", parser->logversion);
-
-	memset(parser->strings, 0, sizeof(parser->strings));
-=======
 	unsigned int logversion = 6;
 	if (data[127] > 6)
 		logversion = data[127];
->>>>>>> 1195abc2
+	INFO(abstract->context, "Shearwater log version %u\n", logversion);
+
+	memset(parser->strings, 0, sizeof(parser->strings));
 
 	// Adjust the footersize for the final block.
 	if (parser->model > PREDATOR || array_uint16_be (data + size - footersize) == 0xFFFD) {
@@ -446,7 +439,7 @@
 		}
 
 		// Transmitter battery levels
-		if (parser->logversion >= 7) {
+		if (logversion >= 7) {
 			// T1 at offset 27, T2 at offset 19
 			t1_battery |= battery_state(data + offset + 27);
 			t2_battery |= battery_state(data + offset + 19);
@@ -700,15 +693,6 @@
 		// for logversion 7 and newer (introduced for Perdix AI)
 		// detect tank pressure
 		if (parser->logversion >= 7) {
-<<<<<<< HEAD
-			// Pressure (2 psi).
-			// 0xFFFF is not paired / no coms for 90 seconds
-			// 0xFFFE no coms for 30 seconds
-			// top 4 bits battery level:
-			// 0 - normal, 1 - critical, 2 - warning
-			unsigned int pressure = array_uint16_be (data + offset + 27);
-			if ((pressure & 0xFFF0) != 0xFFF0) {
-=======
 			// Tank pressure
 			// Values above 0xFFF0 are special codes:
 			//    0xFFFF AI is off
@@ -720,27 +704,18 @@
 			// bits the tank pressure in units of 2 psi.
 			unsigned int pressure = array_uint16_be (data + offset + 27);
 			if (pressure < 0xFFF0) {
->>>>>>> 1195abc2
 				pressure &= 0x0FFF;
 				sample.pressure.tank = 0;
 				sample.pressure.value = pressure * 2 * PSI / BAR;
 				if (callback) callback (DC_SAMPLE_PRESSURE, sample, userdata);
 			}
 			pressure = array_uint16_be (data + offset + 19);
-<<<<<<< HEAD
-			if ((pressure & 0xFFF0) != 0xFFF0) {
-=======
 			if (pressure < 0xFFF0) {
->>>>>>> 1195abc2
 				pressure &= 0x0FFF;
 				sample.pressure.tank = 1;
 				sample.pressure.value = pressure * 2 * PSI / BAR;
 				if (callback) callback (DC_SAMPLE_PRESSURE, sample, userdata);
 			}
-<<<<<<< HEAD
-			// Gas time remaining in minutes
-			if (data[offset + 21] < 0xFBu) {
-=======
 
 			// Gas time remaining in minutes
 			// Values above 0xF0 are special codes:
@@ -750,7 +725,6 @@
 			//    0xFC Not available because of DECO
 			//    0xFB Tank size or max pressure haven’t been set up
 			if (data[offset + 21] < 0xF0) {
->>>>>>> 1195abc2
 				sample.rbt = data[offset + 21];
 				if (callback) callback (DC_SAMPLE_RBT, sample, userdata);
 			}
