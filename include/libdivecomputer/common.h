--- conflicted
+++ resolved
@@ -112,7 +112,8 @@
 	DC_FAMILY_MCLEAN_EXTREME = (16 << 16),
 	/* Liquivision */
 	DC_FAMILY_LIQUIVISION_LYNX = (17 << 16),
-<<<<<<< HEAD
+	/* Sporasub */
+	DC_FAMILY_SPORASUB_SP2 = (18 << 16),
 
 	// Not merged upstream yet
 	/* Garmin */
@@ -121,10 +122,6 @@
 	DC_FAMILY_DEEPBLU = (101 << 16),
 	/* Oceans S1 */
 	DC_FAMILY_OCEANS_S1 = (102 << 16),
-=======
-	/* Sporasub */
-	DC_FAMILY_SPORASUB_SP2 = (18 << 16),
->>>>>>> d85d8811
 } dc_family_t;
 
 #ifdef __cplusplus
