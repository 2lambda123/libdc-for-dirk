/*
 * libdivecomputer
 *
 * Copyright (C) 2015 Jef Driesen
 *
 * This library is free software; you can redistribute it and/or
 * modify it under the terms of the GNU Lesser General Public
 * License as published by the Free Software Foundation; either
 * version 2.1 of the License, or (at your option) any later version.
 *
 * This library is distributed in the hope that it will be useful,
 * but WITHOUT ANY WARRANTY; without even the implied warranty of
 * MERCHANTABILITY or FITNESS FOR A PARTICULAR PURPOSE.  See the GNU
 * Lesser General Public License for more details.
 *
 * You should have received a copy of the GNU Lesser General Public
 * License along with this library; if not, write to the Free Software
 * Foundation, Inc., 51 Franklin Street, Fifth Floor, Boston,
 * MA 02110-1301 USA
 */

#include <stdlib.h>
#include <string.h>
#include <stdio.h>

#ifdef _WIN32
#include <io.h>
#include <fcntl.h>
#endif

#include <libdivecomputer/serial.h>
#include <libdivecomputer/bluetooth.h>
#include <libdivecomputer/irda.h>
#include <libdivecomputer/usbhid.h>

#include "common.h"
#include "utils.h"

#ifdef _WIN32
#define DC_TICKS_FORMAT "%I64d"
#else
#define DC_TICKS_FORMAT "%lld"
#endif

#define C_ARRAY_SIZE(array) (sizeof (array) / sizeof *(array))

typedef struct backend_table_t {
	const char *name;
	dc_family_t type;
	unsigned int model;
} backend_table_t;

typedef struct transport_table_t {
	const char *name;
	dc_transport_t type;
} transport_table_t;

static const backend_table_t g_backends[] = {
	{"solution",    DC_FAMILY_SUUNTO_SOLUTION,     0},
	{"eon",	        DC_FAMILY_SUUNTO_EON,          0},
	{"vyper",       DC_FAMILY_SUUNTO_VYPER,        0x0A},
	{"vyper2",      DC_FAMILY_SUUNTO_VYPER2,       0x10},
	{"d9",          DC_FAMILY_SUUNTO_D9,           0x0E},
	{"eonsteel",    DC_FAMILY_SUUNTO_EONSTEEL,     0},
	{"aladin",      DC_FAMILY_UWATEC_ALADIN,       0x3F},
	{"memomouse",   DC_FAMILY_UWATEC_MEMOMOUSE,    0},
	{"smart",       DC_FAMILY_UWATEC_SMART,        0x10},
	{"sensus",      DC_FAMILY_REEFNET_SENSUS,      1},
	{"sensuspro",   DC_FAMILY_REEFNET_SENSUSPRO,   2},
	{"sensusultra", DC_FAMILY_REEFNET_SENSUSULTRA, 3},
	{"vtpro",       DC_FAMILY_OCEANIC_VTPRO,       0x4245},
	{"veo250",      DC_FAMILY_OCEANIC_VEO250,      0x424C},
	{"atom2",       DC_FAMILY_OCEANIC_ATOM2,       0x4342},
	{"nemo",        DC_FAMILY_MARES_NEMO,          0},
	{"puck",        DC_FAMILY_MARES_PUCK,          7},
	{"darwin",      DC_FAMILY_MARES_DARWIN,        0},
	{"iconhd",      DC_FAMILY_MARES_ICONHD,        0x14},
	{"ostc",        DC_FAMILY_HW_OSTC,             0},
	{"frog",        DC_FAMILY_HW_FROG,             0},
	{"ostc3",       DC_FAMILY_HW_OSTC3,            0x0A},
	{"edy",         DC_FAMILY_CRESSI_EDY,          0x08},
	{"leonardo",	DC_FAMILY_CRESSI_LEONARDO,     1},
	{"goa",         DC_FAMILY_CRESSI_GOA,          2},
	{"n2ition3",    DC_FAMILY_ZEAGLE_N2ITION3,     0},
	{"cobalt",      DC_FAMILY_ATOMICS_COBALT,      0},
	{"predator",	DC_FAMILY_SHEARWATER_PREDATOR, 2},
	{"petrel",      DC_FAMILY_SHEARWATER_PETREL,   3},
	{"nitekq",      DC_FAMILY_DIVERITE_NITEKQ,     0},
	{"aqualand",    DC_FAMILY_CITIZEN_AQUALAND,    0},
	{"idive",       DC_FAMILY_DIVESYSTEM_IDIVE,    0x03},
	{"cochran",     DC_FAMILY_COCHRAN_COMMANDER,   0},
	{"divecomputereu", DC_FAMILY_TECDIVING_DIVECOMPUTEREU, 0},
<<<<<<< HEAD
	{"descentmk1",  DC_FAMILY_GARMIN, 0},
	{"cosmiq",      DC_FAMILY_DEEPBLU,             0},
	{"mclean",	DC_FAMILY_MCLEAN_EXTREME, 0},
=======
	{"mclean",      DC_FAMILY_MCLEAN_EXTREME,      0},
>>>>>>> c065a784
};

static const transport_table_t g_transports[] = {
	{"serial",    DC_TRANSPORT_SERIAL},
	{"usb",       DC_TRANSPORT_USB},
	{"usbhid",    DC_TRANSPORT_USBHID},
	{"irda",      DC_TRANSPORT_IRDA},
	{"bluetooth", DC_TRANSPORT_BLUETOOTH},
	{"ble",       DC_TRANSPORT_BLE},
	{"usbstorage",DC_TRANSPORT_USBSTORAGE},
};

const char *
dctool_errmsg (dc_status_t status)
{
	switch (status) {
	case DC_STATUS_SUCCESS:
		return "Success";
	case DC_STATUS_UNSUPPORTED:
		return "Unsupported operation";
	case DC_STATUS_INVALIDARGS:
		return "Invalid arguments";
	case DC_STATUS_NOMEMORY:
		return "Out of memory";
	case DC_STATUS_NODEVICE:
		return "No device found";
	case DC_STATUS_NOACCESS:
		return "Access denied";
	case DC_STATUS_IO:
		return "Input/output error";
	case DC_STATUS_TIMEOUT:
		return "Timeout";
	case DC_STATUS_PROTOCOL:
		return "Protocol error";
	case DC_STATUS_DATAFORMAT:
		return "Data format error";
	case DC_STATUS_CANCELLED:
		return "Cancelled";
	default:
		return "Unknown error";
	}
}

dc_family_t
dctool_family_type (const char *name)
{
	for (unsigned int i = 0; i < C_ARRAY_SIZE (g_backends); ++i) {
		if (strcmp (name, g_backends[i].name) == 0)
			return g_backends[i].type;
	}

	return DC_FAMILY_NULL;
}

const char *
dctool_family_name (dc_family_t type)
{
	for (unsigned int i = 0; i < C_ARRAY_SIZE (g_backends); ++i) {
		if (g_backends[i].type == type)
			return g_backends[i].name;
	}

	return NULL;
}

unsigned int
dctool_family_model (dc_family_t type)
{
	for (unsigned int i = 0; i < C_ARRAY_SIZE (g_backends); ++i) {
		if (g_backends[i].type == type)
			return g_backends[i].model;
	}

	return 0;
}

dc_transport_t
dctool_transport_type (const char *name)
{
	for (size_t i = 0; i < C_ARRAY_SIZE (g_transports); ++i) {
		if (strcmp (name, g_transports[i].name) == 0)
			return g_transports[i].type;
	}

	return DC_TRANSPORT_NONE;
}

const char *
dctool_transport_name (dc_transport_t type)
{
	for (size_t i = 0; i < C_ARRAY_SIZE (g_transports); ++i) {
		if (g_transports[i].type == type)
			return g_transports[i].name;
	}

	return NULL;
}

dc_transport_t
dctool_transport_default (dc_descriptor_t *descriptor)
{
	unsigned int transports = dc_descriptor_get_transports (descriptor);

	for (size_t i = 0; i < C_ARRAY_SIZE (g_transports); ++i) {
		if (transports & g_transports[i].type)
			return g_transports[i].type;
	}

	return DC_TRANSPORT_NONE;
}

void
dctool_event_cb (dc_device_t *device, dc_event_type_t event, const void *data, void *userdata)
{
	const dc_event_progress_t *progress = (const dc_event_progress_t *) data;
	const dc_event_devinfo_t *devinfo = (const dc_event_devinfo_t *) data;
	const dc_event_clock_t *clock = (const dc_event_clock_t *) data;
	const dc_event_vendor_t *vendor = (const dc_event_vendor_t *) data;

	switch (event) {
	case DC_EVENT_WAITING:
		message ("Event: waiting for user action\n");
		break;
	case DC_EVENT_PROGRESS:
		message ("Event: progress %3.2f%% (%u/%u)\n",
			100.0 * (double) progress->current / (double) progress->maximum,
			progress->current, progress->maximum);
		break;
	case DC_EVENT_DEVINFO:
		message ("Event: model=%u (0x%08x), firmware=%u (0x%08x), serial=%u (0x%08x)\n",
			devinfo->model, devinfo->model,
			devinfo->firmware, devinfo->firmware,
			devinfo->serial, devinfo->serial);
		break;
	case DC_EVENT_CLOCK:
		message ("Event: systime=" DC_TICKS_FORMAT ", devtime=%u\n",
			clock->systime, clock->devtime);
		break;
	case DC_EVENT_VENDOR:
		message ("Event: vendor=");
		for (unsigned int i = 0; i < vendor->size; ++i)
			message ("%02X", vendor->data[i]);
		message ("\n");
		break;
	default:
		break;
	}
}

dc_status_t
dctool_descriptor_search (dc_descriptor_t **out, const char *name, dc_family_t family, unsigned int model)
{
	dc_status_t rc = DC_STATUS_SUCCESS;

	dc_iterator_t *iterator = NULL;
	rc = dc_descriptor_iterator (&iterator);
	if (rc != DC_STATUS_SUCCESS) {
		ERROR ("Error creating the device descriptor iterator.");
		return rc;
	}

	dc_descriptor_t *descriptor = NULL, *current = NULL;
	while ((rc = dc_iterator_next (iterator, &descriptor)) == DC_STATUS_SUCCESS) {
		if (name) {
			const char *vendor = dc_descriptor_get_vendor (descriptor);
			const char *product = dc_descriptor_get_product (descriptor);

			size_t n = strlen (vendor);
			if (strncasecmp (name, vendor, n) == 0 && name[n] == ' ' &&
				strcasecmp (name + n + 1, product) == 0)
			{
				current = descriptor;
				break;
			} else if (strcasecmp (name, product) == 0) {
				current = descriptor;
				break;
			}
		} else {
			if (family == dc_descriptor_get_type (descriptor)) {
				if (model == dc_descriptor_get_model (descriptor)) {
					// Exact match found. Return immediately.
					dc_descriptor_free (current);
					current = descriptor;
					break;
				} else {
					// Possible match found. Keep searching for an exact match.
					// If no exact match is found, the first match is returned.
					if (current == NULL) {
						current = descriptor;
						descriptor = NULL;
					}
				}
			}
		}

		dc_descriptor_free (descriptor);
	}

	if (rc != DC_STATUS_SUCCESS && rc != DC_STATUS_DONE) {
		dc_descriptor_free (current);
		dc_iterator_free (iterator);
		ERROR ("Error iterating the device descriptors.");
		return rc;
	}

	dc_iterator_free (iterator);

	*out = current;

	return DC_STATUS_SUCCESS;
}

static unsigned char
hex2dec (unsigned char value)
{
	if (value >= '0' && value <= '9')
		return value - '0';
	else if (value >= 'A' && value <= 'F')
		return value - 'A' + 10;
	else if (value >= 'a' && value <= 'f')
		return value - 'a' + 10;
	else
		return 0;
}

dc_buffer_t *
dctool_convert_hex2bin (const char *str)
{
	// Get the length of the fingerprint data.
	size_t nbytes = (str ? strlen (str) / 2 : 0);
	if (nbytes == 0)
		return NULL;

	// Allocate a memory buffer.
	dc_buffer_t *buffer = dc_buffer_new (nbytes);

	// Convert the hexadecimal string.
	for (unsigned int i = 0; i < nbytes; ++i) {
		unsigned char msn = hex2dec (str[i * 2 + 0]);
		unsigned char lsn = hex2dec (str[i * 2 + 1]);
		unsigned char byte = (msn << 4) + lsn;

		dc_buffer_append (buffer, &byte, 1);
	}

	return buffer;
}

void
dctool_file_write (const char *filename, dc_buffer_t *buffer)
{
	FILE *fp = NULL;

	// Open the file.
	if (filename) {
		fp = fopen (filename, "wb");
	} else {
		fp = stdout;
#ifdef _WIN32
		// Change from text mode to binary mode.
		_setmode (_fileno (fp), _O_BINARY);
#endif
	}
	if (fp == NULL)
		return;

	// Write the entire buffer to the file.
	fwrite (dc_buffer_get_data (buffer), 1, dc_buffer_get_size (buffer), fp);

	// Close the file.
	fclose (fp);
}

dc_buffer_t *
dctool_file_read (const char *filename)
{
	FILE *fp = NULL;

	// Open the file.
	if (filename) {
		fp = fopen (filename, "rb");
	} else {
		fp = stdin;
#ifdef _WIN32
		// Change from text mode to binary mode.
		_setmode (_fileno (fp), _O_BINARY);
#endif
	}
	if (fp == NULL)
		return NULL;

	// Allocate a memory buffer.
	dc_buffer_t *buffer = dc_buffer_new (0);

	// Read the entire file into the buffer.
	size_t n = 0;
	unsigned char block[1024] = {0};
	while ((n = fread (block, 1, sizeof (block), fp)) > 0) {
		dc_buffer_append (buffer, block, n);
	}

	// Close the file.
	fclose (fp);

	return buffer;
}

static dc_status_t
dctool_usbhid_open (dc_iostream_t **out, dc_context_t *context, dc_descriptor_t *descriptor)
{
	dc_status_t status = DC_STATUS_SUCCESS;
	dc_iostream_t *iostream = NULL;

	// Discover the usbhid device.
	dc_iterator_t *iterator = NULL;
	dc_usbhid_device_t *device = NULL;
	dc_usbhid_iterator_new (&iterator, context, descriptor);
	while (dc_iterator_next (iterator, &device) == DC_STATUS_SUCCESS) {
		break;
	}
	dc_iterator_free (iterator);

	if (device == NULL) {
		ERROR ("No dive computer found.");
		status = DC_STATUS_NODEVICE;
		goto cleanup;
	}

	// Open the usbhid device.
	status = dc_usbhid_open (&iostream, context, device);
	if (status != DC_STATUS_SUCCESS) {
		ERROR ("Failed to open the usbhid device.");
		goto cleanup;
	}

	*out = iostream;

cleanup:
	dc_usbhid_device_free (device);
	return status;
}

static dc_status_t
dctool_irda_open (dc_iostream_t **out, dc_context_t *context, dc_descriptor_t *descriptor, const char *devname)
{
	dc_status_t status = DC_STATUS_SUCCESS;
	dc_iostream_t *iostream = NULL;
	unsigned int address = 0;

	if (devname) {
		// Use the address.
		address = strtoul(devname, NULL, 0);
	} else {
		// Discover the device address.
		dc_iterator_t *iterator = NULL;
		dc_irda_device_t *device = NULL;
		dc_irda_iterator_new (&iterator, context, descriptor);
		while (dc_iterator_next (iterator, &device) == DC_STATUS_SUCCESS) {
			address = dc_irda_device_get_address (device);
			dc_irda_device_free (device);
			break;
		}
		dc_iterator_free (iterator);
	}

	if (address == 0) {
		if (devname) {
			ERROR ("No valid device address specified.");
		} else {
			ERROR ("No dive computer found.");
		}
		status = DC_STATUS_NODEVICE;
		goto cleanup;
	}

	// Open the irda socket.
	status = dc_irda_open (&iostream, context, address, 1);
	if (status != DC_STATUS_SUCCESS) {
		ERROR ("Failed to open the irda socket.");
		goto cleanup;
	}

	*out = iostream;

cleanup:
	return status;
}

static dc_status_t
dctool_bluetooth_open (dc_iostream_t **out, dc_context_t *context, dc_descriptor_t *descriptor, const char *devname)
{
	dc_status_t status = DC_STATUS_SUCCESS;
	dc_iostream_t *iostream = NULL;
	dc_bluetooth_address_t address = 0;

	if (devname) {
		// Use the address.
		address = dc_bluetooth_str2addr(devname);
	} else {
		// Discover the device address.
		dc_iterator_t *iterator = NULL;
		dc_bluetooth_device_t *device = NULL;
		dc_bluetooth_iterator_new (&iterator, context, descriptor);
		while (dc_iterator_next (iterator, &device) == DC_STATUS_SUCCESS) {
			address = dc_bluetooth_device_get_address (device);
			dc_bluetooth_device_free (device);
			break;
		}
		dc_iterator_free (iterator);
	}

	if (address == 0) {
		if (devname) {
			ERROR ("No valid device address specified.");
		} else {
			ERROR ("No dive computer found.");
		}
		status = DC_STATUS_NODEVICE;
		goto cleanup;
	}

	// Open the bluetooth socket.
	status = dc_bluetooth_open (&iostream, context, address, 0);
	if (status != DC_STATUS_SUCCESS) {
		ERROR ("Failed to open the bluetooth socket.");
		goto cleanup;
	}

	*out = iostream;

cleanup:
	return status;
}

dc_status_t
dctool_iostream_open (dc_iostream_t **iostream, dc_context_t *context, dc_descriptor_t *descriptor, dc_transport_t transport, const char *devname)
{
	switch (transport) {
	case DC_TRANSPORT_SERIAL:
		return dc_serial_open (iostream, context, devname);
	case DC_TRANSPORT_USB:
		return DC_STATUS_SUCCESS;
	case DC_TRANSPORT_USBHID:
		return dctool_usbhid_open(iostream, context, descriptor);
	case DC_TRANSPORT_IRDA:
		return dctool_irda_open (iostream, context, descriptor, devname);
	case DC_TRANSPORT_BLUETOOTH:
		return dctool_bluetooth_open (iostream, context, descriptor, devname);
	case DC_TRANSPORT_USBSTORAGE:
		return dc_usb_storage_open (iostream, context, devname);
	default:
		return DC_STATUS_UNSUPPORTED;
	}
}<|MERGE_RESOLUTION|>--- conflicted
+++ resolved
@@ -90,13 +90,9 @@
 	{"idive",       DC_FAMILY_DIVESYSTEM_IDIVE,    0x03},
 	{"cochran",     DC_FAMILY_COCHRAN_COMMANDER,   0},
 	{"divecomputereu", DC_FAMILY_TECDIVING_DIVECOMPUTEREU, 0},
-<<<<<<< HEAD
-	{"descentmk1",  DC_FAMILY_GARMIN, 0},
+	{"descentmk1",  DC_FAMILY_GARMIN,              0},
 	{"cosmiq",      DC_FAMILY_DEEPBLU,             0},
-	{"mclean",	DC_FAMILY_MCLEAN_EXTREME, 0},
-=======
 	{"mclean",      DC_FAMILY_MCLEAN_EXTREME,      0},
->>>>>>> c065a784
 };
 
 static const transport_table_t g_transports[] = {
